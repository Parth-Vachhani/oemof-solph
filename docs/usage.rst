.. _oemof_solph_label:

.. _using_oemof_label:

~~~~~~~~~~~~
User's guide
~~~~~~~~~~~~

Solph is an oemof-package, designed to create and solve linear or mixed-integer linear optimization problems. The package is based on pyomo. To create an energy system model generic and specific components are available. To get started with solph, checkout the examples in the :ref:`solph_examples_label` section.

This User's guide provides a user-friendly introduction into oemof-solph,
which includes small examples and nice illustrations.
However, the functionalities of oemof-solph go beyond the content of this User's guide section.
So, if you want to know all details of a certain component or a function,
please go the :ref:`api_reference_label`. There, you will find
a detailed and complete description of all oemof-solph modules.

.. contents::
    :depth: 2
    :local:
    :backlinks: top


How can I use solph?
--------------------

To use solph you have to install oemof.solph and at least one solver (see :ref:`installation_label`), which can be used together with pyomo (e.g. CBC, GLPK, Gurobi, Cplex). See the `pyomo installation guide <https://pyomo.readthedocs.io/en/stable/solving_pyomo_models.html#supported-solvers>`_ for all supported solvers.
You can test it by executing one of the existing examples (see :ref:`solph_examples_label`, or directly `oemof's example repository <https://github.com/oemof/oemof-examples>`__). Be aware that the examples require the CBC solver but you can change the solver name in the example files to your solver.

Once the examples work you are close to your first energy model.


Handling of Warnings
^^^^^^^^^^^^^^^^^^^^

The solph library is designed to be as generic as possible to make it possible
to use it in different use cases. This concept makes it difficult to raise
Errors or Warnings because sometimes untypical combinations of parameters are
allowed even though they might be wrong in over 99% of the use cases.

Therefore, a SuspiciousUsageWarning was introduced. This warning will warn you
if you do something untypical. If you are sure that you know what you are doing
you can switch the warning off.

See `the debugging module of oemof-tools <https://oemof-tools.readthedocs.io/en/latest/usage.html#debugging>`_ for more
information.


Set up an energy system
^^^^^^^^^^^^^^^^^^^^^^^

In most cases an EnergySystem object is defined when we start to build up an energy system model. The EnergySystem object will be the main container for the model's elements.

The model time is defined by the number of intervals and the length of intervals. The length of each interval does not have to be the same. This can be defined in two ways:

1. Define the length of each interval in an array/Series where the number of the elements is the number of intervals.
2. Define a `pandas.DatetimeIndex` with all time steps that encloses an interval. Be aware that you have to define n+1 time points to get n intervals. For non-leap year with hourly values that means 8761 time points to get 8760 interval e.g. 2018-01-01 00:00 to 2019-01-01 00:00.

The index will also be used for the results. For a numeric index the resulting time series will indexed with a numeric index starting with 0.

One can use the function
:py:func:`~oemof.solph._energy_system/create_year_index` to create an equidistant datetime index. By default the function creates an hourly index for one year, so online the year has to be passed to the function. But it is also possible to change the length of the interval to quarter hours etc.. The default number of intervals is the number needed to cover the given year but the value can be overwritten by the user.

It is also possible to define the datetime index using pandas. See `pandas date_range guide <https://pandas.pydata.org/pandas-docs/stable/generated/pandas.date_range.html>`_ for more information.

Both code blocks will create an hourly datetime index for 2011:

.. code-block:: python

    from oemof.solph import create_year_index
    my_index = create_year_index(2011)

.. code-block:: python

    import pandas as pd
    my_index = pd.date_range('1/1/2011', periods=8761, freq='H')

This index can be used to define the EnergySystem:

.. code-block:: python

    import oemof.solph as solph
    my_energysystem = solph.EnergySystem(timeindex=my_index)

Now you can start to add the components of the network.


Add components to the energy system
^^^^^^^^^^^^^^^^^^^^^^^^^^^^^^^^^^^^^^^^

After defining an instance of the EnergySystem class, in the following you have to add all nodes you define  to your EnergySystem.

Basically, there are two types of *nodes* - *components* and *buses*. Every Component has to be connected with one or more *buses*. The connection between a *component* and a *bus* is the *flow*.

All solph *components* can be used to set up an energy system model but you should read the documentation of each *component* to learn about usage and restrictions. For example it is not possible to combine every *component* with every *flow*. Furthermore, you can add your own *components* in your application (see below) but we would be pleased to integrate them into solph if they are of general interest (see :ref:`feature_requests_and_feedback`).

An example of a simple energy system shows the usage of the nodes for
real world representations:

.. 	image:: _files/oemof_solph_example.svg
   :scale: 30 %
   :alt: alternate text
   :align: center

The figure shows a simple energy system using the four basic network classes and the Bus class.
If you remove the transmission line (transport 1 and transport 2) you get two systems but they are still one energy system in terms of solph and will be optimised at once.

There are different ways to add components to an *energy system*. The following line adds a *bus* object to the *energy system* defined above.

.. code-block:: python

    my_energysystem.add(solph.buses.Bus())

It is also possible to assign the bus to a variable and add it afterwards. In that case it is easy to add as many objects as you like.

.. code-block:: python

    my_bus1 = solph.buses.Bus()
    my_bus2 = solph.buses.Bus()
    my_energysystem.add(my_bus1, my_bus2)

Therefore it is also possible to add lists or dictionaries with components but you have to dissolve them.

.. code-block:: python

    # add a list
    my_energysystem.add(*my_list)

    # add a dictionary
    my_energysystem.add(*my_dictionary.values())


Bus
+++

All flows into and out of a *bus* are balanced (by default). Therefore an instance of the Bus class represents a grid or network without losses. To define an instance of a Bus only a unique label is necessary. If you do not set a label a random label is used but this makes it difficult to get the results later on.

To make it easier to connect the bus to a component you can optionally assign a variable for later use.

.. code-block:: python

    solph.buses.Bus(label='natural_gas')
    electricity_bus = solph.buses.Bus(label='electricity')

.. note:: See the :py:class:`~oemof.solph.buses._bus.Bus` class for all parameters and the mathematical background.


Flow
++++

The flow class has to be used to connect nodes and buses. An instance of the Flow class is normally used in combination with the definition of a component.
A Flow can be limited by upper and lower bounds (constant or time-dependent) or by summarised limits.
For all parameters see the API documentation of the :py:class:`~oemof.solph.flows._flow.Flow` class or the examples of the nodes below. A basic flow can be defined without any parameter.

.. code-block:: python

    solph.flows.Flow()

Oemof has different types of *flows* but you should be aware that you cannot connect every *flow* type with every *component*.

.. note:: See the :py:class:`~oemof.solph.flows._flow.Flow` class for all parameters and the mathematical background.

Components
++++++++++

Components are divided in two categories. Well-tested components (solph.components) and experimental components (solph.components.experimental). The experimental section was created to lower the entry barrier for new components. Be aware that these components are in an experimental state. Let us know if you have successfully used and tested these components. This is the first step to move them to the regular components section.

See :ref:`oemof_solph_components_label` for a list of all components.


.. _oemof_solph_optimise_es_label:

Optimise your energy system
^^^^^^^^^^^^^^^^^^^^^^^^^^^

The typical optimisation of an energy system in solph is the dispatch optimisation, which means that the use of the sources is optimised to satisfy the demand at least costs.
Therefore, variable cost can be defined for all components. The cost for gas should be defined in the gas source while the variable costs of the gas power plant are caused by operating material.
The actual fuel cost in turn is calculated in the framework itself considering the efficiency of the power plant.
You can deviate from this scheme but you should keep it consistent to make it understandable for others.

Costs do not have to be monetary costs but could be emissions or other variable units.

Furthermore, it is possible to optimise the capacity of different components using the investment mode (see :ref:`investment_mode_label`).

Since v0.5, there also is the possibility to have multi-period (i.e. dynamic) investments over longer-time horizon which is in experimental state (see :ref:`multi_period_mode_label`).

.. code-block:: python

    # set up a simple least cost optimisation
    om = solph.Model(my_energysystem)

    # solve the energy model using the CBC solver
    om.solve(solver='cbc', solve_kwargs={'tee': True})

If you want to analyse the lp-file to see all equations and bounds you can write the file to you disc. In that case you should reduce the timesteps to 3. This will increase the readability of the file.

.. code-block:: python

    # set up a simple least cost optimisation
    om = solph.Model(my_energysystem)

    # write the lp file for debugging or other reasons
    om.write('path/my_model.lp', io_options={'symbolic_solver_labels': True})

Analysing your results
^^^^^^^^^^^^^^^^^^^^^^

If you want to analyse your results, you should first dump your EnergySystem instance to permanently store results. Otherwise you would have to run the simulation again.

.. code-block:: python

    my_energysystem.results = processing.results(om)
    my_energysystem.dump('my_path', 'my_dump.oemof')

If you need the meta results of the solver you can do the following:

.. code-block:: python

    my_energysystem.results['main'] = processing.results(om)
    my_energysystem.results['meta'] = processing.meta_results(om)
    my_energysystem.dump('my_path', 'my_dump.oemof')

To restore the dump you can simply create an EnergySystem instance and restore your dump into it.

.. code-block:: python

    import oemof.solph as solph
    my_energysystem = solph.EnergySystem()
    my_energysystem.restore('my_path', 'my_dump.oemof')
    results = my_energysystem.results

    # If you use meta results do the following instead of the previous line.
    results = my_energysystem.results['main']
    meta = my_energysystem.results['meta']


If you call dump/restore without any parameters, the dump will be stored as *'es_dump.oemof'* into the *'.oemof/dumps/'* folder created in your HOME directory.

See :ref:`oemof_outputlib_label` to learn how to process, plot and analyse the results.


.. _oemof_solph_components_label:

Solph components
----------------

 * :ref:`oemof_solph_components_sink_label`
 * :ref:`oemof_solph_components_source_label`
 * :ref:`oemof_solph_components_transformer_label`
 * :ref:`oemof_solph_components_extraction_turbine_chp_label`
 * :ref:`oemof_solph_components_generic_caes_label`
 * :ref:`oemof_solph_components_generic_chp_label`
 * :ref:`oemof_solph_components_generic_storage_label`
 * :ref:`oemof_solph_custom_electrical_line_label`
 * :ref:`oemof_solph_custom_link_label`
 * :ref:`oemof_solph_custom_sinkdsm_label`


.. _oemof_solph_components_sink_label:

Sink (basic)
^^^^^^^^^^^^

A sink is normally used to define the demand within an energy model but it can also be used to detect excesses.

The example shows the electricity demand of the electricity_bus defined above.
The *'my_demand_series'* should be sequence of normalised valueswhile the *'nominal_value'* is the maximum demand the normalised sequence is multiplied with.
Giving *'my_demand_series'* as parameter *'fix'* means that the demand cannot be changed by the solver.

.. code-block:: python

    solph.components.Sink(label='electricity_demand', inputs={electricity_bus: solph.flows.Flow(
        fix=my_demand_series, nominal_value=nominal_demand)})

In contrast to the demand sink the excess sink has normally less restrictions but is open to take the whole excess.

.. code-block:: python

    solph.components.Sink(label='electricity_excess', inputs={electricity_bus: solph.flows.Flow()})

.. note:: The Sink class is only a plug and provides no additional constraints or variables.


.. _oemof_solph_components_source_label:

Source (basic)
^^^^^^^^^^^^^^

A source can represent a pv-system, a wind power plant, an import of natural gas or a slack variable to avoid creating an in-feasible model.

While a wind power plant will have an hourly feed-in depending on the weather conditions the natural_gas import might be restricted by maximum value (*nominal_value*) and an annual limit (*full_load_time_max*).
As we do have to pay for imported gas we should set variable costs.
Comparable to the demand series an *fix* is used to define a fixed the normalised output of a wind power plant.
Alternatively, you might use *max* to allow for easy curtailment.
The *nominal_value* sets the installed capacity.

.. code-block:: python

    solph.components.Source(
        label='import_natural_gas',
        outputs={my_energysystem.groups['natural_gas']: solph.flows.Flow(
            nominal_value=1000, full_load_time_max=1000000, variable_costs=50)})

    solph.components.Source(label='wind', outputs={electricity_bus: solph.flows.Flow(
        fix=wind_power_feedin_series, nominal_value=1000000)})

.. note:: The Source class is only a plug and provides no additional constraints or variables.

.. _oemof_solph_components_transformer_label:

Transformer (basic)
^^^^^^^^^^^^^^^^^^^

An instance of the Transformer class can represent a node with multiple input and output flows such as a power plant, a transport line or any kind of a transforming process as electrolysis, a cooling device or a heat pump.
The efficiency has to be constant within one time step to get a linear transformation.
You can define a different efficiency for every time step (e.g. the thermal powerplant efficiency according to the ambient temperature) but this series has to be predefined and cannot be changed within the optimisation.

A condensing power plant can be defined by a transformer with one input (fuel) and one output (electricity).

.. code-block:: python

    b_gas = solph.buses.Bus(label='natural_gas')
    b_el = solph.buses.Bus(label='electricity')

    solph.components.Transformer(
        label="pp_gas",
        inputs={bgas: solph.flows.Flow()},
        outputs={b_el: solph.flows.Flow(nominal_value=10e10)},
        conversion_factors={electricity_bus: 0.58})

A CHP power plant would be defined in the same manner but with two outputs:

.. code-block:: python

    b_gas = solph.buses.Bus(label='natural_gas')
    b_el = solph.buses.Bus(label='electricity')
    b_th = solph.buses.Bus(label='heat')

    solph.components.Transformer(
        label='pp_chp',
        inputs={b_gas: Flow()},
        outputs={b_el: Flow(nominal_value=30),
                 b_th: Flow(nominal_value=40)},
        conversion_factors={b_el: 0.3, b_th: 0.4})

A CHP power plant with 70% coal and 30% natural gas can be defined with two inputs and two outputs:

.. code-block:: python

    b_gas = solph.buses.Bus(label='natural_gas')
    b_coal = solph.buses.Bus(label='hard_coal')
    b_el = solph.buses.Bus(label='electricity')
    b_th = solph.buses.Bus(label='heat')

    solph.components.Transformer(
        label='pp_chp',
        inputs={b_gas: Flow(), b_coal: Flow()},
        outputs={b_el: Flow(nominal_value=30),
                 b_th: Flow(nominal_value=40)},
        conversion_factors={b_el: 0.3, b_th: 0.4,
                            b_coal: 0.7, b_gas: 0.3})

A heat pump would be defined in the same manner. New buses are defined to make the code cleaner:

.. code-block:: python

    b_el = solph.buses.Bus(label='electricity')
    b_th_low = solph.buses.Bus(label='low_temp_heat')
    b_th_high = solph.buses.Bus(label='high_temp_heat')

    # The cop (coefficient of performance) of the heat pump can be defined as
    # a scalar or a sequence.
    cop = 3

    solph.components.Transformer(
        label='heat_pump',
        inputs={b_el: Flow(), b_th_low: Flow()},
        outputs={b_th_high: Flow()},
        conversion_factors={b_el: 1/cop,
                            b_th_low: (cop-1)/cop})

If the low-temperature reservoir is nearly infinite (ambient air heat pump) the low temperature bus is not needed and, therefore, a Transformer with one input is sufficient.

.. note:: See the :py:class:`~oemof.solph.network.transformer.Transformer` class for all parameters and the mathematical background.

.. _oemof_solph_components_extraction_turbine_chp_label:

ExtractionTurbineCHP (component)
^^^^^^^^^^^^^^^^^^^^^^^^^^^^^^^^

The :py:class:`~oemof.solph.components._extraction_turbine_chp.ExtractionTurbineCHP` inherits from the :ref:`oemof_solph_components_transformer_label` class. Like the name indicates,
the application example for the component is a flexible combined heat and power
(chp) plant. Of course, an instance of this class can represent also another
component with one input and two output flows and a flexible ratio between
these flows, with the following constraints:

.. include:: ../src/oemof/solph/components/_extraction_turbine_chp.py
  :start-after: _ETCHP-equations:
  :end-before: """

These constraints are applied in addition to those of a standard
:class:`~oemof.solph.network.transformer.Transformer`. The constraints limit the range of
the possible operation points, like the following picture shows. For a certain
flow of fuel, there is a line of operation points, whose slope is defined by
the power loss factor :math:`\beta` (in some contexts also referred to as
:math:`C_v`). The second constraint limits the decrease of electrical power and
incorporates the backpressure coefficient :math:`C_b`.

.. 	image:: _files/ExtractionTurbine_range_of_operation.svg
   :width: 70 %
   :alt: variable_chp_plot.svg
   :align: center

For now, :py:class:`~oemof.solph.components._extraction_turbine_chp.ExtractionTurbineCHP` instances must
have one input and two output flows. The class allows the definition
of a different efficiency for every time step that can be passed as a series
of parameters that are fixed before the optimisation. In contrast to the
:py:class:`~oemof.solph.network.transformer.Transformer`, a main flow and a tapped flow is
defined. For the main flow you can define a separate conversion factor that
applies when the second flow is zero (*`conversion_factor_full_condensation`*).

.. code-block:: python

    solph.components._extractionTurbineCHP(
        label='variable_chp_gas',
        inputs={b_gas: solph.flows.Flow(nominal_value=10e10)},
        outputs={b_el: solph.flows.Flow(), b_th: solph.flows.Flow()},
        conversion_factors={b_el: 0.3, b_th: 0.5},
        conversion_factor_full_condensation={b_el: 0.5})

The key of the parameter *'conversion_factor_full_condensation'* defines which
of the two flows is the main flow. In the example above, the flow to the Bus
*'b_el'* is the main flow and the flow to the Bus *'b_th'* is the tapped flow.
The following plot shows how the variable chp (right) schedules it's electrical
and thermal power production in contrast to a fixed chp (left). The plot is the
output of an example in the `example repository
<https://github.com/oemof/oemof-examples>`_.

.. 	image:: _files/variable_chp_plot.svg
   :scale: 10 %
   :alt: variable_chp_plot.svg
   :align: center

.. note:: See the :py:class:`~oemof.solph.components._extraction_turbine_chp.ExtractionTurbineCHP` class for all parameters and the mathematical background.


.. _oemof_solph_components_generic_caes_label:

GenericCHP (component)
^^^^^^^^^^^^^^^^^^^^^^^^^^

With the GenericCHP class it is possible to model different types of CHP plants (combined cycle extraction turbines,
back pressure turbines and motoric CHP), which use different ranges of operation, as shown in the figure below.

.. 	image:: _files/GenericCHP.svg
   :scale: 10 %
   :alt: scheme of GenericCHP operation range
   :align: center

Combined cycle extraction turbines: The minimal and maximal electric power without district heating
(red dots in the figure) define maximum load and minimum load of the plant. Beta defines electrical power loss through
heat extraction. The minimal thermal condenser load to cooling water and the share of flue gas losses
at maximal heat extraction determine the right boundary of the operation range.

.. code-block:: python

    solph.components.GenericCHP(
        label='combined_cycle_extraction_turbine',
        fuel_input={bgas: solph.flows.Flow(
            H_L_FG_share_max=[0.19 for p in range(0, periods)])},
        electrical_output={bel: solph.flows.Flow(
            P_max_woDH=[200 for p in range(0, periods)],
            P_min_woDH=[80 for p in range(0, periods)],
            Eta_el_max_woDH=[0.53 for p in range(0, periods)],
            Eta_el_min_woDH=[0.43 for p in range(0, periods)])},
        heat_output={bth: solph.flows.Flow(
            Q_CW_min=[30 for p in range(0, periods)])},
        Beta=[0.19 for p in range(0, periods)],
        back_pressure=False)

For modeling a back pressure CHP, the attribute `back_pressure` has to be set to True.
The ratio of power and heat production in a back pressure plant is fixed, therefore the operation range
is just a line (see figure). Again, the `P_min_woDH`  and `P_max_woDH`, the efficiencies at these points and the share of flue
gas losses at maximal heat extraction have to be specified. In this case “without district heating” is not to be taken
literally since an operation without heat production is not possible. It is advised to set `Beta` to zero, so the minimal and
maximal electric power without district heating are the same as in the operation point (see figure). The minimal
thermal condenser load to cooling water has to be zero, because there is no condenser besides the district heating unit.


.. code-block:: python

    solph.components.GenericCHP(
        label='back_pressure_turbine',
        fuel_input={bgas: solph.flows.Flow(
            H_L_FG_share_max=[0.19 for p in range(0, periods)])},
        electrical_output={bel: solph.flows.Flow(
            P_max_woDH=[200 for p in range(0, periods)],
            P_min_woDH=[80 for p in range(0, periods)],
            Eta_el_max_woDH=[0.53 for p in range(0, periods)],
            Eta_el_min_woDH=[0.43 for p in range(0, periods)])},
        heat_output={bth: solph.flows.Flow(
            Q_CW_min=[0 for p in range(0, periods)])},
        Beta=[0 for p in range(0, periods)],
        back_pressure=True)

A motoric chp has no condenser, so `Q_CW_min` is zero. Electrical power does not depend on the amount of heat used
so `Beta` is zero. The minimal and maximal electric power (without district heating) and the efficiencies at these
points are needed, whereas the use of electrical power without using thermal energy is not possible.
With `Beta=0` there is no difference between these points and the electrical output in the operation range.
As a consequence of the functionality of a motoric CHP, share of flue gas losses at maximal heat extraction but also
at minimal heat extraction have to be specified.


.. code-block:: python

    solph.components.GenericCHP(
        label='motoric_chp',
        fuel_input={bgas: solph.flows.Flow(
            H_L_FG_share_max=[0.18 for p in range(0, periods)],
            H_L_FG_share_min=[0.41 for p in range(0, periods)])},
        electrical_output={bel: solph.flows.Flow(
            P_max_woDH=[200 for p in range(0, periods)],
            P_min_woDH=[100 for p in range(0, periods)],
            Eta_el_max_woDH=[0.44 for p in range(0, periods)],
            Eta_el_min_woDH=[0.40 for p in range(0, periods)])},
        heat_output={bth: solph.flows.Flow(
            Q_CW_min=[0 for p in range(0, periods)])},
        Beta=[0 for p in range(0, periods)],
        back_pressure=False)

Modeling different types of plants means telling the component to use different constraints. Constraint 1 to 9
are active in all three cases. Constraint 10 depends on the attribute back_pressure. If true, the constraint is
an equality, if not it is a less or equal. Constraint 11 is only needed for modeling motoric CHP which is done by
setting the attribute `H_L_FG_share_min`.

.. include:: ../src/oemof/solph/components/_generic_chp.py
  :start-after: _GenericCHP-equations1-10:
  :end-before: **For the attribute**

If :math:`\dot{H}_{L,FG,min}` is given, e.g. for a motoric CHP:

.. include:: ../src/oemof/solph/components/_generic_chp.py
  :start-after: _GenericCHP-equations11:
  :end-before: """

.. note:: See the :py:class:`~oemof.solph.components._generic_chp.GenericCHP` class for all parameters and the mathematical background.


.. _oemof_solph_components_generic_storage_label:

GenericStorage (component)
^^^^^^^^^^^^^^^^^^^^^^^^^^

A component to model a storage with its basic characteristics. The
GenericStorage is designed for one input and one output.
The ``nominal_storage_capacity`` of the storage signifies the storage capacity. You can either set it to the net capacity or to the gross capacity and limit it using the min/max attribute.
To limit the input and output flows, you can define the ``nominal_value`` in the Flow objects.
Furthermore, an efficiency for loading, unloading and a loss rate can be defined.

.. code-block:: python

    solph.components.GenericStorage(
        label='storage',
        inputs={b_el: solph.flows.Flow(nominal_value=9, variable_costs=10)},
        outputs={b_el: solph.flows.Flow(nominal_value=25, variable_costs=10)},
        loss_rate=0.001, nominal_storage_capacity=50,
        inflow_conversion_factor=0.98, outflow_conversion_factor=0.8)

For initialising the state of charge before the first time step (time step zero) the parameter ``initial_storage_level`` (default value: ``None``) can be set by a numeric value as fraction of the storage capacity.
Additionally the parameter ``balanced`` (default value: ``True``) sets the relation of the state of charge of time step zero and the last time step.
If ``balanced=True``, the state of charge in the last time step is equal to initial value in time step zero.
Use ``balanced=False`` with caution as energy might be added to or taken from the energy system due to different states of charge in time step zero and the last time step.
Generally, with these two parameters four configurations are possible, which might result in different solutions of the same optimization model:

    *	``initial_storage_level=None``, ``balanced=True`` (default setting): The state of charge in time step zero is a result of the optimization. The state of charge of the last time step is equal to time step zero. Thus, the storage is not violating the energy conservation by adding or taking energy from the system due to different states of charge at the beginning and at the end of the optimization period.
    *	``initial_storage_level=0.5``, ``balanced=True``: The state of charge in time step zero is fixed to 0.5 (50 % charged). The state of charge in the last time step is also constrained by 0.5 due to the coupling parameter ``balanced`` set to ``True``.
    *	``initial_storage_level=None``, ``balanced=False``: Both, the state of charge in time step zero and the last time step are a result of the optimization and not coupled.
    *	``initial_storage_level=0.5``, ``balanced=False``: The state of charge in time step zero is constrained by a given value. The state of charge of the last time step is a result of the optimization.

The following code block shows an example of the storage parametrization for the second configuration:

.. code-block:: python

    solph.components.GenericStorage(
        label='storage',
        inputs={b_el: solph.flows.Flow(nominal_value=9, variable_costs=10)},
        outputs={b_el: solph.flows.Flow(nominal_value=25, variable_costs=10)},
        loss_rate=0.001, nominal_storage_capacity=50,
        initial_storage_level=0.5, balanced=True,
        inflow_conversion_factor=0.98, outflow_conversion_factor=0.8)

If you want to view the temporal course of the state of charge of your storage
after the optimisation, you need to check the ``storage_content`` in the results:

.. code-block:: python

    from oemof.solph import processing, views
    results = processing.results(om)
    column_name = (('your_storage_label', 'None'), 'storage_content')
    SC = views.node(results, 'your_storage_label')['sequences'][column_name]

The ``storage_content`` is the absolute value of the current stored energy.
By calling:

.. code-block:: python

    views.node(results, 'your_storage_label')['scalars']

you get the results of the scalar values of your storage, e.g. the initial
storage content before time step zero (``init_content``).

For more information see the definition of the  :py:class:`~oemof.solph.components._generic_storage.GenericStorage` class or check the `example repository of oemof <https://github.com/oemof/oemof-examples>`_.


Using an investment object with the GenericStorage component
+++++++++++++++++++++++++++++++++++++++++++++++++++++++++++++

Based on the `GenericStorage` object the `GenericInvestmentStorageBlock` adds two main investment possibilities.

    *	Invest into the flow parameters e.g. a turbine or a pump
    *	Invest into capacity of the storage  e.g. a basin or a battery cell

Investment in this context refers to the value of the variable for the 'nominal_value' (installed capacity) in the investment mode.

As an addition to other flow-investments, the storage class implements the possibility to couple or decouple the flows
with the capacity of the storage.
Three parameters are responsible for connecting the flows and the capacity of the storage:

    *	' `invest_relation_input_capacity` ' fixes the input flow investment to the capacity investment. A ratio of ‘1’ means that the storage can be filled within one time-period.
    *	' `invest_relation_output_capacity` ' fixes the output flow investment to the capacity investment. A ratio of ‘1’ means that the storage can be emptied within one period.
    *	' `invest_relation_input_output` ' fixes the input flow investment to the output flow investment. For values <1, the input will be smaller and for values >1 the input flow will be larger.

You should not set all 3 parameters at the same time, since it will lead to overdetermination.

The following example pictures a Pumped Hydroelectric Energy Storage (PHES). Both flows and the storage itself (representing: pump, turbine, basin) are free in their investment. You can set the parameters to `None` or delete them as `None` is the default value.

.. code-block:: python

    solph.components.GenericStorage(
        label='PHES',
        inputs={b_el: solph.flows.Flow(investment= solph.Investment(ep_costs=500))},
        outputs={b_el: solph.flows.Flow(investment= solph.Investment(ep_costs=500)},
        loss_rate=0.001,
        inflow_conversion_factor=0.98, outflow_conversion_factor=0.8),
        investment = solph.Investment(ep_costs=40))

The following example describes a battery with flows coupled to the capacity of the storage.

.. code-block:: python

    solph.components.GenericStorage(
        label='battery',
        inputs={b_el: solph.flows.Flow()},
        outputs={b_el: solph.flows.Flow()},
        loss_rate=0.001,
        inflow_conversion_factor=0.98,
         outflow_conversion_factor=0.8,
        invest_relation_input_capacity = 1/6,
        invest_relation_output_capacity = 1/6,
        investment = solph.Investment(ep_costs=400))


.. note:: See the :py:class:`~oemof.solph.components._generic_storage.GenericStorage` class for all parameters and the mathematical background.


OffsetTransformer (component)
^^^^^^^^^^^^^^^^^^^^^^^^^^^^^

The `OffsetTransformer` object makes it possible to create a Transformer with different efficiencies in part load condition.
For this object it is necessary to define the inflow as a nonconvex flow and to set a minimum load.
The following example illustrates how to define an OffsetTransformer for given information for the output:

.. code-block:: python

    eta_min = 0.5       # efficiency at minimal operation point
    eta_max = 0.8       # efficiency at nominal operation point
    P_out_min = 20      # absolute minimal output power
    P_out_max = 100     # absolute nominal output power

    # calculate limits of input power flow
    P_in_min = P_out_min / eta_min
    P_in_max = P_out_max / eta_max

    # calculate coefficients of input-output line equation
    c1 = (P_out_max-P_out_min)/(P_in_max-P_in_min)
    c0 = P_out_max - c1*P_in_max

    # define OffsetTransformer
    solph.custom.OffsetTransformer(
        label='boiler',
        inputs={bfuel: solph.flows.Flow(
            nominal_value=P_in_max,
            max=1,
            min=P_in_min/P_in_max,
            nonconvex=solph.NonConvex())},
        outputs={bth: solph.flows.Flow()},
        coefficients = [c0, c1])

This example represents a boiler, which is supplied by fuel and generates heat.
It is assumed that the nominal thermal power of the boiler (output power) is 100 (kW) and the efficiency at nominal power is 80 %.
The boiler cannot operate under 20 % of nominal power, in this case 20 (kW) and the efficiency at that part load is 50 %.
Note that the nonconvex flow has to be defined for the input flow.
By using the OffsetTransformer a linear relation of in- and output power with a power dependent efficiency is generated.
The following figures illustrate the relations:

.. 	image:: _files/OffsetTransformer_power_relation.svg
   :width: 70 %
   :alt: OffsetTransformer_power_relation.svg
   :align: center

Now, it becomes clear, why this object has been named `OffsetTransformer`. The
linear equation of in- and outflow does not hit the origin, but is offset. By multiplying
the Offset :math:`C_{0}` with the binary status variable of the nonconvex flow, the origin (0, 0) becomes
part of the solution space and the boiler is allowed to switch off:

.. include:: ../src/oemof/solph/components/_offset_transformer.py
  :start-after: _OffsetTransformer-equations:
  :end-before: """

The following figures shows the efficiency dependent on the output power,
which results in a nonlinear relation:

.. math::

    \eta = C_1 \cdot P_{out}(t) / (P_{out}(t) - C_0)

.. 	image:: _files/OffsetTransformer_efficiency.svg
   :width: 70 %
   :alt: OffsetTransformer_efficiency.svg
   :align: center

The parameters :math:`C_{0}` and :math:`C_{1}` can be given by scalars or by series in order to define a different efficiency equation for every timestep.

.. note:: See the :py:class:`~oemof.solph.components._offset_transformer.OffsetTransformer` class for all parameters and the mathematical background.


.. _oemof_solph_custom_electrical_line_label:

<<<<<<< HEAD
ElectricalLine (experimnetal)
=======
ElectricalLine (experimental)
>>>>>>> 5a4df3cb
^^^^^^^^^^^^^^^^^^^^^^^^^^^^^

Electrical line.

.. note:: See the :py:class:`~oemof.solph.flows.experimental._electrical_line.ElectricalLine` class for all parameters and the mathematical background.


.. _oemof_solph_custom_link_label:

GenericCAES (experimental)
^^^^^^^^^^^^^^^^^^^^^^^^^^

Compressed Air Energy Storage (CAES).
The following constraints describe the CAES:

.. include:: ../src/oemof/solph/components/experimental/_generic_caes.py
  :start-after: _GenericCAES-equations:
  :end-before: """

.. note:: See the :py:class:`~oemof.solph.components.experimental._generic_caes.GenericCAES` class for all parameters and the mathematical background.

.. _oemof_solph_components_generic_chp_label:

Link (experimental)
^^^^^^^^^^^^^^^^^^^

Link.

.. note:: See the :py:class:`~oemof.solph.components.experimental._link.Link` class for all parameters and the mathematical background.


.. _oemof_solph_custom_sinkdsm_label:


SinkDSM (experimental)
^^^^^^^^^^^^^^^^^^^^^^

:class:`~oemof.solph.custom.sink_dsm.SinkDSM` can used to represent flexibility in a demand time series.
It can represent both, load shifting or load shedding.
For load shifting, elasticity of the demand is described by upper (`~oemof.solph.custom.sink_dsm.SinkDSM.capacity_up`) and lower (`~oemof.solph.custom.SinkDSM.capacity_down`) bounds where within the demand is allowed to vary.
Upwards shifted demand is then balanced with downwards shifted demand.
For load shedding, shedding capability is described by `~oemof.solph.custom.SinkDSM.capacity_down`.
It both, load shifting and load shedding are allowed, `~oemof.solph.custom.SinkDSM.capacity_down` limits the sum of both downshift categories.

:class:`~oemof.solph.custom.sink_dsm.SinkDSM` provides three approaches how the Demand-Side Management (DSM) flexibility is represented in constraints
It can be used for both, dispatch and investments modeling.

* "DLR": Implementation of the DSM modeling approach from by Gils (2015): `Balancing of Intermittent Renewable Power Generation by Demand Response and Thermal Energy Storage, Stuttgart, <http://dx.doi.org/10.18419/opus-6888>`_,
  Details: :class:`~oemof.solph.custom.sink_dsm.SinkDSMDLRBlock` and :class:`~oemof.solph.custom.sink_dsm.SinkDSMDLRInvestmentBlock`
* "DIW": Implementation of the DSM modeling approach by Zerrahn & Schill (2015): `On the representation of demand-side management in power system models <https://www.sciencedirect.com/science/article/abs/pii/S036054421500331X>`_,
  in: Energy (84), pp. 840-845, 10.1016/j.energy.2015.03.037. Details: :class:`~oemof.solph.custom.sink_dsm.SinkDSMDIWBlock` and :class:`~oemof.solph.custom.sink_dsm.SinkDSMDIWInvestmentBlock`
* "oemof": Is a fairly simple approach. Within a defined windows of time steps, demand can be shifted within the defined bounds of elasticity.
  The window sequentially moves forwards. Details: :class:`~oemof.solph.custom.sink_dsm.SinkDSMOemofBlock` and :class:`~oemof.solph.custom.sink_dsm.SinkDSMOemofInvestmentBlock`

Cost can be associated to either demand up shifts or demand down shifts or both.

This small example of PV, grid and SinkDSM shows how to use the component

.. code-block:: python

    # Create some data
    pv_day = [(-(1 / 6 * x ** 2) + 6) / 6 for x in range(-6, 7)]
    pv_ts = [0] * 6 + pv_day + [0] * 6
    data_dict = {"demand_el": [3] * len(pv_ts),
                 "pv": pv_ts,
                 "Cap_up": [0.5] * len(pv_ts),
                 "Cap_do": [0.5] * len(pv_ts)}
    data = pd.DataFrame.from_dict(data_dict)

    # Do timestamp stuff
    datetimeindex = pd.date_range(start='1/1/2013', periods=len(data.index), freq='H')
    data['timestamp'] = datetimeindex
    data.set_index('timestamp', inplace=True)

    # Create Energy System
    es = solph.EnergySystem(timeindex=datetimeindex)
    Node.registry = es

    # Create bus representing electricity grid
    b_elec = solph.buses.Bus(label='Electricity bus')

    # Create a back supply
    grid = solph.components.Source(label='Grid',
                        outputs={
                            b_elec: solph.flows.Flow(
                                nominal_value=10000,
                                variable_costs=50)}
                        )

    # PV supply from time series
    s_wind = solph.components.Source(label='wind',
                          outputs={
                              b_elec: solph.flows.Flow(
                                  fix=data['pv'],
                                  nominal_value=3.5)}
                          )

    # Create DSM Sink
    demand_dsm = solph.custom.SinkDSM(label="DSM",
                                      inputs={b_elec: solph.flows.Flow()},
                                      demand=data['demand_el'],
                                      capacity_up=data["Cap_up"],
                                      capacity_down=data["Cap_do"],
                                      delay_time=6,
                                      max_demand=1,
                                      max_capacity_up=1,
                                      max_capacity_down=1,
                                      approach="DIW",
                                      cost_dsm_down=5)

Yielding the following results

..  image:: _files/Plot_delay_2013-01-01.svg
   :width: 85 %
   :alt: Plot_delay_2013-01-01.svg
   :align: center


.. note::
    * Keyword argument `method` from v0.4.1 has been renamed to `approach` in v0.4.2 and methods have been renamed.
    * The parameters `demand`, `capacity_up` and `capacity_down` have been normalized to allow investments modeling. To retreive the original dispatch behaviour from v0.4.1, set `max_demand=1`, `max_capacity_up=1`, `max_capacity_down=1`.
    * This component is a candidate component. It's implemented as a custom component for users that like to use and test the component at early stage. Please report issues to improve the component.
    * See the :py:class:`~oemof.solph.custom.sink_dsm.SinkDSM` class for all parameters and the mathematical background.


.. _investment_mode_label:

Using the investment mode
-------------------------

As described in :ref:`oemof_solph_optimise_es_label` the typical way to optimise an energy system is the dispatch optimisation based on marginal costs. Solph also provides a combined dispatch and investment optimisation.
This standard investment mode is limited to one period where all investments happen at the start of the optimization time frame. If you want to optimize longer-term horizons and allow investments at the beginning
of each of multiple periods, also taking into account units lifetimes, you can try the :ref:`multi_period_mode_label`. Please be aware that the multi-period feature is experimental. If you experience any bugs or unexpected
behaviour, please report them.

In the standard investment mode, based on investment costs you can compare the usage of existing components against building up new capacity.
The annual savings by building up new capacity must therefore compensate the annuity of the investment costs (the time period does not have to be one year, but depends on your Datetime index).

See the API of the :py:class:`~oemof.solph.options.Investment` class to see all possible parameters.

Basically, an instance of the Investment class can be added to a Flow or a
Storage. All parameters that usually refer to the *nominal_value/capacity* will
now refer to the investment variables and existing capacity. It is also
possible to set a maximum limit for the capacity that can be build.
If existing capacity is considered for a component with investment mode enabled,
the *ep_costs* still apply only to the newly built capacity, i.e. the existing capacity
comes at no costs.

The investment object can be used in Flows and some components. See the
:ref:`oemof_solph_components_label` section for detailed information of each
component. Besides the flows, it can be invested into

* :ref:`oemof_solph_components_generic_storage_label` and
* :ref:`oemof_solph_custom_sinkdsm_label`

For example if you want to find out what would be the optimal capacity of a wind
power plant to decrease the costs of an existing energy system, you can define
this model and add an investment source.
The *wind_power_time_series* has to be a normalised feed-in time series of you
wind power plant. The maximum value might be caused by limited space for wind
turbines.

.. code-block:: python

    solph.components.Source(label='new_wind_pp', outputs={electricity: solph.flows.Flow(
        fix=wind_power_time_series,
	investment=solph.Investment(ep_costs=epc, maximum=50000))})

Let's slightly alter the case and consider for already existing wind power
capacity of 20,000 kW. We're still expecting the total wind power capacity, thus we
allow for 30,000 kW of new installations and formulate as follows.

.. code-block:: python

    solph.components.Source(label='new_wind_pp', outputs={electricity: solph.flows.Flow(
        fix=wind_power_time_series,
	    investment=solph.Investment(ep_costs=epc,
	                                maximum=30000,
	                                existing=20000))})

The periodical costs (*ep_costs*) are typically calculated as annuities, i.e. as follows:

.. code-block:: python

    capex = 1000  # investment cost
    lifetime = 20  # life expectancy
    wacc = 0.05  # weighted average of capital cost
    epc = capex * (wacc * (1 + wacc) ** lifetime) / ((1 + wacc) ** lifetime - 1)

This also implemented in the annuity function of the economics module in the oemof.tools package. The code above would look like this:

.. code-block:: python

    from oemof.tools import economics
    epc = economics.annuity(1000, 20, 0.05)

So far, the investment costs and the installed capacity are mathematically a
line through origin. But what if there is a minimum threshold for doing an
investment, e.g. you cannot buy gas turbines lower than a certain
nominal power, or, the marginal costs of bigger plants
decrease.
Therefore, you can use the parameter *nonconvex* and *offset* of the
investment class. Both, work with investment in flows and storages. Here is an
example of an transformer:

.. code-block:: python

    trafo = solph.components.Transformer(
        label='transformer_nonconvex',
        inputs={bus_0: solph.flows.Flow()},
        outputs={bus_1: solph.flows.Flow(
            investment=solph.Investment(
                ep_costs=4,
                maximum=100,
                minimum=20,
                nonconvex=True,
                offset=400))},
        conversion_factors={bus_1: 0.9})

In this examples, it is assumed, that independent of the size of the
transformer, there are always fix investment costs of 400 (€).
The minimum investment size is 20 (kW)
and the costs per installed unit are 4 (€/kW). With this
option, you could theoretically approximate every cost function you want. But
be aware that for every nonconvex investment flow or storage you are using,
an additional binary variable is created. This might boost your computing time
into the limitless.

The following figures illustrates the use of the nonconvex investment flow.
Here, :math:`c_{invest,fix}` is the *offset* value and :math:`c_{invest,var}` is
the *ep_costs* value:

.. 	image:: _files/nonconvex_invest_investcosts_power.svg
   :width: 70 %
   :alt: nonconvex_invest_investcosts_power.svg
   :align: center

In case of a convex investment (which is the default setting
`nonconvex=False`), the *minimum* attribute leads to a forced investment,
whereas in the nonconvex case, the investment can become zero as well.

The calculation of the specific costs per kilowatt installed capacity results
in the following relation for convex and nonconvex investments:

.. 	image:: _files/nonconvex_invest_specific_costs.svg
   :width: 70 %
   :alt: nonconvex_invest_specific_costs.svg
   :align: center

See :py:class:`~oemof.solph.blocks.investment_flow.InvestmentFlow` and
:py:class:`~oemof.solph.components._generic_storage.GenericInvestmentStorageBlock` for all the
mathematical background, like variables and constraints, which are used.

.. note:: At the moment the investment class is not compatible with the MIP classes :py:class:`~oemof.solph.options.NonConvex`.


.. _multi_period_mode_label:

Using the multi-period (investment) mode (experimental)
-------------------------------------------------------
Sometimes you might be interested in how energy systems could evolve in the longer-term until 2045 or 2050 to meet some
carbon neutrality and climate protection or RES and energy efficiency targets.

While in principle, you could try to model this in oemof using the standard investment mode described above (see :ref:`investment_mode_label`),
you would make the implicit assumption that your entire system is built at the start of your optimization and doesn't change over time.
To address this shortcoming, the multi-period (investment) feature has been introduced. Be aware that it is still experimental.
So feel free to report any bugs or unexpected behaviour if you come across them.

While you can define a dispatch-ony multi-period system, it doesn't make much sense. The power of the multi-period feature
only unfolds if you look at long-term investments. Let's see how.

First, you start by defining your energy system again, but you

* choose a longer-term time horizon (spanning multiple years, i.e. multiple periods) and
* set the `multi_period` attribute of your energy system to True.

.. code-block:: python

    import pandas as pd
    import oemof.solph as solph

    my_index = pd.date_range('1/1/2013', periods=17520, freq='H')
    my_energysystem = solph.EnergySystem(timeindex=my_index, multi_period=True)

By default, the years of your timeindex will be used as periods. So in this example 2013 is period 0 and 2014 is period 1.
You could also define periods of your energy system explicitly. Please refer to the API reference on :py:class:`~oemof.solph.energy_system.EnergySystem` class for that.

Then you add all the *components* and *buses* to your energy system, just as you are used to with, but with few additions.

.. code-block:: python

    hydrogen_bus = solph.buses.Bus(label="hydrogen")
    coal_bus = solph.buses.Bus(label="coal")
    electricity_bus = solph.buses.Bus(label="electricity")

    hydrogen_source = solph.components.Source(
        label="green_hydrogen",
        outputs={
            hydrogen_bus: solph.flows.Flow(
                variable_costs=[25] * 8760 + [30] * 8760
            )
        },
    )

    coal_source = solph.components.Source(
        label="hardcoal",
        outputs={
            coal_bus: solph.flows.Flow(variable_costs=[20] * 8760 + [24] * 8760)
        },
    )

    electrical_sink = solph.components.Sink(
        label="electricity_demand",
        inputs={
            electricity_bus: solph.flows.Flow(
                nominal_value=1000, fix=[0.8] * len(my_index)
            )
        },
    )

So defining buses is the same as for standard models. Also defining components that do not have any investments associated with
them or any lifetime limitations is the same.

Now if you want to have components that can be invested into, you use the investment option, just as in :ref:`investment_mode_label`,
but with a few minor additions and modifications in the investment object itself which you specify by additional attributes:

* You have to specify a `lifetime` attribute. This is the components assumed technical lifetime in years. If it is 20 years,
  the model invests into it and your simulation has a 30 years horizon, the plant will be decommissioned. Now the model is
  free to reinvest or choose another option to fill up the missing capacity.
* You can define an initial `age` if you have `existing` capacity. If you do not specify anything, the default value 0 will be used,
  meaning your `existing` capacity has just been newly invested.
* You can define an `interest_rate` that the investor you model has, i.e. the return he desires expressed as the weighted
  average osts of capital (wacc) and used for calculating annuities in the model itself.
* You also can define `fixed_costs`, i.e. costs that occur every period independent of the plants usage.

Here is an example

.. code-block:: python

    hydrogen_power_plant = solph.components.Transformer(
        label="hydrogen_pp",
        inputs={hydrogen_bus: solph.flows.Flow()},
        outputs={
            electricity_bus: solph.flows.Flow(
                investment=solph.Investment(
                    maximum=1000,
                    ep_costs=1e6,
                    lifetime=30,
                    interest_rate=0.06,
                    fixed_costs=100,
                ),
                variable_costs=3,
            )
        },
        conversion_factors={electricity_bus: 0.6},
    )

.. warning::

    The `ep_costs` attribute for investments is used in a different way in a multi-period model. Instead
    of periodical costs, it depicts (nominal or real) investment expenses, so actual Euros you have to pay per kW or MW
    installed.

    Annuities are calculated within the model. You do not have to do that.
    Also the model takes care of discounting future expenses / cashflows.

For components that is not invested into, you also can specify some additional attributes for their inflows and outflows:

* You can specify a `lifetime` attribute. This can be used to depict existing plants going offline when reaching their lifetime.
* You can define an initial `age`. Also, this can be used for existing plants.
* You also can define `fixed_costs`, i.e. costs that occur every period independent of the plants usage. How they are handled
  depends on whether the flow has a limit or unlimited lifetime.

.. code-block:: python

    coal_power_plant = solph.components.Transformer(
        label="existing_coal_pp",
        inputs={coal_bus: solph.flows.Flow()},
        outputs={
            electricity_bus: solph.flows.Flow(
                nominal_value=600,
                max=1,
                min=0.4,
                lifetime=50,
                age=46,
                fixed_costs=100,
                variable_costs=3,
            )
        },
        conversion_factors={electricity_bus: 0.36},
    )

To solve our model and retrieve results, you basically perform the same operations as for standard models.
So it works like this:

.. code-block:: python

    my_energysystem.add(
        hydrogen_bus,
        coal_bus,
        electricity_bus,
        hydrogen_source,
        coal_source,
        electrical_sink,
        hydrogen_power_plant,
        coal_power_plant,
    )

    om = solph.Model(my_energysystem)
    om.solve(solver="cbc", solve_kwargs={"tee": True})

    # Obtain results
    results = solph.processing.results(om)
    hydrogen_results = solph.views.node(results, "hydrogen_pp")

    # Show investment plan for hydrogen power plants
    print(hydrogen_results["period_scalars"])

The keys in the results dict in a multi-period model are "sequences" and "period_scalars".
So for sequences, it is all the same, while for scalar values, we now have values for each period.

Besides the `invest` variable, new variables are introduced as well. These are:

* `total`: The total capacity installed
* `old`: Capacity to be decommissioned in a given period
* `old_end`: Endogenous capacity to be decommissioned in a given period. This is capacity that has been invested into
  in the model itself.
* `old_exo`: Exogenous capacity to be decommissioned in a given period. This is capacity that was already existing and
  given by the `existing` attribute.

.. note::

    * You can specify a `discount_rate` for the model. If you do not do so, 0.02 will be used as a default, corresponding
      to sort of a social discount rate.
    * You can specify an `interest_rate` for every investment object. If you do not do so, it will be chosen the same
      as the model's `discount_rate`. This corresponds to a social planner point of view.
    * For storage units, the `initial_content` is not allowed combined with multi-period investments.
      The storage inflow and outflow are forced to zero until the storage unit is invested into.

Mixed Integer (Linear) Problems
-------------------------------

Solph also allows you to model components with respect to more technical details,
such as minimum power production. This can be done in two different modes:
dispatch optimization with fixed capacities and combined dispatch and investment optimization.

Dispatch Optimization
^^^^^^^^^^^^^^^^^^^^^
In the dispatch optimization mode, it is assumed that the capacities of the assets are already known,
but the optimal dispatch strategy must be obtained.
For this purpose, the class :py:class:`~oemof.solph._options.NonConvex` should be used, as seen in the following example.

Note that this flow class's usage is incompatible with the :py:mod:`~oemof.solph.options.Investment` option. This means that,
as stated before, the optimal capacity of the transformer cannot be obtained using the :py:class:`~oemof.solph.flows.NonConvexFlow`
class, and only the optimal dispatch strategy of an existing asset with a given capacity can be optimized here.

.. code-block:: python

    b_gas = solph.buses.Bus(label='natural_gas')
    b_el = solph.buses.Bus(label='electricity')
    b_th = solph.buses.Bus(label='heat')

    solph.components.Transformer(
        label='pp_chp',
        inputs={b_gas: solph.flows.Flow()},
        outputs={b_el: solph.flows.Flow(
            nonconvex=solph.NonConvex(),
            nominal_value=30,
            min=0.5),
        b_th: solph.flows.Flow(nominal_value=40)},
        conversion_factors={b_el: 0.3, b_th: 0.4})

The class :py:class:`~oemof.solph.options.NonConvex` for the electrical output of the created LinearTransformer (i.e., CHP)
will create a 'status' variable for the flow.
This will be used to model, for example, minimal/maximal power production constraints if the
attributes `min`/`max` of the flow are set. It will also be used to include start-up constraints and costs
if corresponding attributes of the class are provided. For more information, see the API of the
:py:class:`~oemof.solph.flows.NonConvexFlow` class.

.. note:: The usage of this class can sometimes be tricky as there are many interdenpendencies. So
          check out the examples and do not hesitate to ask the developers if your model does
          not work as expected.

Combination of Dispatch and Investment Optimisation
^^^^^^^^^^^^^^^^^^^^^^^^^^^^^^^^^^^^^^^^^^^^^^^^^^^
It is also possilbe to combine the investment and nonconvex option (not useable before version 'v0.5').
Therefore, a new constraint block for flows, called :py:class:`~oemof.solph.flows._invest_non_convex_flow_block.InvestNonConvexFlowBlock` has been developed,
which combines both :py:class:`~oemof.solph._options.Investment` and :py:class:`~oemof.solph._options.NonConvex` classes.
The new class offers the possibility to perform the investment optimization of an asset considering `min`/`max` values of the flow
as fractions of the optimal capacity. Moreover, it obtains the optimal 'status' of the flow during the simulation period.

It must be noted since in the :py:class:`~oemof.solph.flows._invest_non_convex_flow_block.InvestNonConvexFlowBlock` class, a binary variable
representing the 'status' of the flow at each time is multiplied by the 'invest' parameter,
which is a continuous variable representing the capacity of the asset being optimized (i.e., :math:`status \times invest`),
the problem becomes nonlinear. For some solvers such as the 'Gurobi', this kind of nonlinearity is automatically linearized internally.
Nevertheless, in other free solvers such as the 'CBC', this would cause an error in the optimization.
For this reason, this nonlinearity is addressed by introducing a new variable in the
:py:class:`~oemof.solph.flows._invest_non_convex_flow_block.InvestNonConvexFlowBlock` class called 'invest_non_convex', which represents the multiplication of the
'status' attribute by the 'invest' attribute, and the following constraints have been added to linearize this multiplication.

.. math::
    :nowrap:

    \begin{align}
        &invest\_non\_convex \le status \times invest_{max} \\
        &invest\_non\_convex \le invest \\
        &invest\_non\_convex \ge invest - (1-status) \times invest_{max}
    \end{align}

In the above equations, :math:`status` is the binary variable denoting the operation status of the flow at each time,
:math:`invest_{max}` is the maximum capacity of the component being optimized, which is a required fixed input parameter
that must be given by providing the `maximum` parameter in the :py:mod:`~oemof.solph._options.Investment` of the
flow (see example below), and :math:`invest\_non\_convex` is a variable
of the :py:class:`~oemof.solph.flows._invest_non_convex_flow_block.InvestNonConvexFlowBlock` class representing :math:`status \times invest`.

When :math:`status = 0`, according to equations (1) and (3), :math:`invest\_non\_convex` should be smaller or equal to 0, but since
:math:`invest\_non\_convex` is defined as a 'non-negative' value, it is forced to be equal to 0.

When :math:`status = 1`, from the combination of equations (2) and (3), :math:`invest\_non\_convex` is forced to be
equal to :math:`invest`.

.. code-block:: python

    b_diesel = solph.buses.Bus(label='diesel')
    b_el = solph.buses.Bus(label='electricity')

    solph.components.Transformer(
        label='diesel_genset',
        inputs={b_diesel: solph.flows.Flow()},
        outputs={
            b_el: solph.flows.Flow(
                nominal_value=None,
                variable_costs=0.04,
                min=0.2,
                max=1,
                nonconvex=solph.NonConvex(),
                investment=solph.Investment(
                    ep_costs=90,
                    maximum=150, # required for the linearization
                ),
            )
        },
        conversion_factors={b_el: 0.3})

The following diagram shows the duration curve of a typical diesel genset in a hybrid mini-grid system consisting of a diesel genset,
PV cells, battery, inverter, and rectifier. By using the :py:class:`~oemof.solph.flows._invest_non_convex_flow_block.InvestNonConvexFlowBlock` class,
it is possible to obtain the optimal capacity of this component and simultaneously limit its operation between `min` and `max` loads.

.. 	image:: _files/diesel_genset_nonconvex_invest_flow.svg
   :width: 100 %
   :alt: diesel_genset_nonconvex_invest_flow.svg
   :align: center

Without using the new :py:class:`~oemof.solph.flows._invest_non_convex_flow_block.InvestNonConvexFlowBlock` class, if the same system is optimized again, but this
time using the :py:class:`~oemof.solph.flows._investment_flow_block.InvestmentFlowBlock`, the corresponding duration curve would be similar to the following
figure. However, assuming that the diesel genset has a minimum operation load of 20% (as seen in the figure), the
:py:class:`~oemof.solph.flows._investment_flow_block.InvestmentFlowBlock` cannot prevent operations at lower loads than 20%, and it would result in
an infeasible operation of this device for around 50% of its annual operation.

Moreover, using the :py:class:`~oemof.solph.flows._investment_flow_block.InvestmentFlowBlock` class in the given case study would result in a significantly
oversized diesel genset, which has a 30% larger capacity compared with the optimal capacity obtained from the
:py:class:`~oemof.solph.flows._invest_non_convex_flow_block.InvestNonConvexFlowBlock` class.

.. 	image:: _files/diesel_genset_investment_flow.svg
   :width: 100 %
   :alt: diesel_genset_investment_flow.svg
   :align: center

Solving such an optimisation problem considering `min`/`max` loads without the :py:class:`~oemof.solph.flows._invest_non_convex_flow_block.InvestNonConvexFlowBlock` class, the only possibility is first to obtain the optimal capacity using the
:py:class:`~oemof.solph.flows._investment_flow_block.InvestmentFlowBlock` and then implement the `min`/`max` loads using the
:py:class:`~oemof.solph.flows._non_convex_flow_block.NonConvexFlowBlock` class. The following duration curve would be obtained by applying
this method to the same diesel genset.

.. 	image:: _files/diesel_genset_nonconvex_flow.svg
   :width: 100 %
   :alt: diesel_genset_nonconvex_flow.svg
   :align: center

Because of the oversized diesel genset obtained from this approach, the capacity of the PV and battery in the given case study
would be 13% and 43% smaller than the capacities obtained using the :py:class:`~oemof.solph.flows.NonConvexInvestmentFlow` class.
This results in a 15% reduction in the share of renewable energy sources to cover the given demand and a higher levelized
cost of electricity. Last but not least, apart from the nonreliable results, using :py:class:`~oemof.solph._options.Investment`
and :py:class:`~oemof.solph._options.NonConvex` classes for the dispatch and investment optimization of the given case study
increases the computation time by more than 9 times compared to the
:py:class:`~oemof.solph.flows.NonConvexInvestmentFlow` class.


Adding additional constraints
-----------------------------

You can add additional constraints to your :py:class:`~oemof.solph.models.Model`. See `flexible_modelling in the example repository
<https://github.com/oemof/oemof-examples/blob/master/oemof_examples/oemof.solph/v0.3.x/flexible_modelling/add_constraints.py>`_ to learn how to do it.

Some predefined additional constraints can be found in the
:py:mod:`~oemof.solph.constraints` module.

 * Emission limit for the model -> :func:`~.oemof.solph.constraints.emission_limit`
 * Generic integral limit (general form of emission limit) -> :func:`~.oemof.solph.constraints.generic_integral_limit`
 * Coupling of two variables e.g. investment variables) with a factor -> :func:`~.oemof.solph.constraints.equate_variables`
 * Overall investment limit -> :func:`~.oemof.solph.constraints.investment_limit`
 * Generic investment limit -> :func:`~.oemof.solph.constraints.additional_investment_flow_limit`
 * Limit active flow count -> :func:`~.oemof.solph.constraints.limit_active_flow_count`
 * Limit active flow count by keyword -> :func:`~.oemof.solph.constraints.limit_active_flow_count_by_keyword`


The Grouping module (Sets)
--------------------------
To construct constraints,
variables and objective expressions inside all Block classes
and the :py:mod:`~oemof.solph.models` modules, so called groups are used. Consequently,
certain constraints are created for all elements of a specific group. Thus,
mathematically the groups depict sets of elements inside the model.

The grouping is handled by the solph grouping module :py:mod:`~oemof.solph.groupings`
which is based on the groupings module functionality of oemof network. You
do not need to understand how the underlying functionality works. Instead, checkout
how the solph grouping module is used to create groups.

The simplest form is a function that looks at every node of the energy system and
returns a key for the group depending e.g. on node attributes:

.. code-block:: python

    def constraint_grouping(node):
        if isinstance(node, Bus) and node.balanced:
            return blocks.Bus
        if isinstance(node, Transformer):
            return blocks.Transformer
   GROUPINGS = [constraint_grouping]

This function can be passed in a list to `groupings` of
:class:`oemof.solph.network.energy_system.EnergySystem`. So that we end up with two groups,
one with all Transformers and one with all Buses that are balanced. These
groups are simply stored in a dictionary. There are some advanced functionalities
to group two connected nodes with their connecting flow and others
(see for example: FlowsWithNodes class in the oemof.network package).


Using the Excel (csv) reader
----------------------------

Alternatively to a manual creation of energy system component objects as describe above, can also be created from a excel sheet (libreoffice, gnumeric...).

The idea is to create different sheets within one spreadsheet file for different components. Afterwards you can loop over the rows with the attributes in the columns. The name of the columns may differ from the name of the attribute. You may even create two sheets for the GenericStorage class with attributes such as C-rate for batteries or capacity of turbine for a PHES.

Once you have create your specific excel reader you can lower the entry barrier for other users. It is some sort of a GUI in form of platform independent spreadsheet software and to make data and models exchangeable in one archive.

See `oemof's example repository <https://github.com/oemof/oemof-examples>`_ for an excel reader example.


.. _oemof_outputlib_label:

Handling Results
--------------------

The main purpose of the processing module is to collect and organise results.
The views module will provide some typical representations of the results.
Plots are not part of solph, because plots are highly individual. However, the
provided pandas.DataFrames are a good start for plots. Some basic functions
for plotting of optimisation results can be found in the separate repository
`oemof_visio <https://github.com/oemof/oemof-visio>`_.

The ``processing.results`` function gives back the results as a python
dictionary holding pandas Series for scalar values and pandas DataFrames for
all nodes and flows between them. This way we can make use of the full power
of the pandas package available to process the results.

See the `pandas documentation <https://pandas.pydata.org/pandas-docs/stable/>`_
to learn how to `visualise
<https://pandas.pydata.org/pandas-docs/stable/user_guide/visualization.html>`_,
`read or write
<https://pandas.pydata.org/pandas-docs/stable/user_guide/io.html>`_ or how to
`access parts of the DataFrame
<https://pandas.pydata.org/pandas-docs/stable/user_guide/advanced.html>`_ to
process them.

The results chapter consists of three parts:

.. contents::
    :depth: 1
    :local:
    :backlinks: top

The first step is the processing of the results (:ref:`results_collect_results_label`)
This is followed by basic examples of the general analysis of the results
(:ref:`res_general_approach_label`) and finally the use of functionality already included in solph
for providing a quick access to your results (:ref:`results_easy_access_label`).
Especially for larger energy systems the general approach will help you to
write your own results processing functions.

.. _results_collect_results_label:

Collecting results
^^^^^^^^^^^^^^^^^^

Collecting results can be done with the help of the processing module. A solved
model is needed:

.. code-block:: python

    [...]
    model.solve(solver=solver)
    results = solph.processing.results(model)

The scalars and sequences describe nodes (with keys like (node, None)) and
flows between nodes (with keys like (node_1, node_2)). You can directly extract
the data in the dictionary by using these keys, where "node" is the name of
the object you want to address.
Processing the results is the prerequisite for the examples in the following
sections.

.. _res_general_approach_label:

General approach
^^^^^^^^^^^^^^^^

As stated above, after processing you will get a dictionary with all result
data.
If you want to access your results directly via labels, you
can continue with :ref:`results_easy_access_label`. For a systematic analysis list comprehensions
are the easiest way of filtering and analysing your results.

The keys of the results dictionary are tuples containing two nodes. Since flows
have a starting node and an ending node, you get a list of all flows by
filtering the results using the following expression:

.. code-block:: python

    flows = [x for x in results.keys() if x[1] is not None]

On the same way you can get a list of all nodes by applying:

.. code-block:: python

    nodes = [x for x in results.keys() if x[1] is None]

Probably you will just get storages as nodes, if you have some in your energy
system. Note, that just nodes containing decision variables are listed, e.g. a
Source or a Transformer object does not have decision variables. These are in
the flows from or to the nodes.

All items within the results dictionary are dictionaries and have two items
with 'scalars' and 'sequences' as keys:

.. code-block:: python

    for flow in flows:
        print(flow)
        print(results[flow]['scalars'])
        print(results[flow]['sequences'])

There many options of filtering the flows and nodes as you prefer.
The following will give you all flows which are outputs of transformer:

.. code-block:: python

    flows_from_transformer = [x for x in flows if isinstance(
        x[0], solph.components.Transformer)]

You can filter your flows, if the label of in- or output contains a given
string, e.g.:

.. code-block:: python

    flows_to_elec = [x for x in results.keys() if 'elec' in x[1].label]

Getting all labels of the starting node of your investment flows:

.. code-block:: python

    flows_invest = [x[0].label for x in flows if hasattr(
        results[x]['scalars'], 'invest')]


.. _results_easy_access_label:

Easy access
^^^^^^^^^^^

The solph package provides some functions which will help you to access your
results directly via labels, which is helpful especially for small energy
systems.
So, if you want to address objects by their label, you can convert the results
dictionary such that the keys are changed to strings given by the labels:

.. code-block:: python

    views.convert_keys_to_strings(results)
    print(results[('wind', 'bus_electricity')]['sequences']


Another option is to access data belonging to a grouping by the name of the grouping
(`note also this section on groupings <https://oemof-solph.readthedocs.io/en/latest/usage.html#the-grouping-module-sets>`_.
Given the label of an object, e.g. 'wind' you can access the grouping by its label
and use this to extract data from the results dictionary.

.. code-block:: python

    node_wind = energysystem.groups['wind']
    print(results[(node_wind, bus_electricity)])


However, in many situations it might be convenient to use the views module to
collect information on a specific node. You can request all data related to a
specific node by using either the node's variable name or its label:

.. code-block:: python

    data_wind = solph.views.node(results, 'wind')


A function for collecting and printing meta results, i.e. information on the objective function,
the problem and the solver, is provided as well:

.. code-block:: python

    meta_results = solph.processing.meta_results(om)
    pp.pprint(meta_results)<|MERGE_RESOLUTION|>--- conflicted
+++ resolved
@@ -182,7 +182,7 @@
 
 Furthermore, it is possible to optimise the capacity of different components using the investment mode (see :ref:`investment_mode_label`).
 
-Since v0.5, there also is the possibility to have multi-period (i.e. dynamic) investments over longer-time horizon which is in experimental state (see :ref:`multi_period_mode_label`).
+Since v0.5.1, there also is the possibility to have multi-period (i.e. dynamic) investments over longer-time horizon which is in experimental state (see :ref:`multi_period_mode_label`).
 
 .. code-block:: python
 
@@ -736,11 +736,7 @@
 
 .. _oemof_solph_custom_electrical_line_label:
 
-<<<<<<< HEAD
-ElectricalLine (experimnetal)
-=======
 ElectricalLine (experimental)
->>>>>>> 5a4df3cb
 ^^^^^^^^^^^^^^^^^^^^^^^^^^^^^
 
 Electrical line.
@@ -881,8 +877,8 @@
 
 See the API of the :py:class:`~oemof.solph.options.Investment` class to see all possible parameters.
 
-Basically, an instance of the Investment class can be added to a Flow or a
-Storage. All parameters that usually refer to the *nominal_value/capacity* will
+Basically, an instance of the Investment class can be added to a Flow, a
+Storage or a DSM Sink. All parameters that usually refer to the *nominal_value/capacity* will
 now refer to the investment variables and existing capacity. It is also
 possible to set a maximum limit for the capacity that can be build.
 If existing capacity is considered for a component with investment mode enabled,
