v0.5.1 (?)
----------


API changes
###########

* Unify API for constant sized objects and sizing of investment. For both, `Flow` and
  `GenericStorage`, the argument `investment` is now deprecated. Instead,
  `nominal_value` and `nominal_storage_capacity` accept an `Investment` object.
* Change investment for experimental :class:`oemof.solph.components.experimental._sink_dsm.SinkDSM`: Remove
  obsolete parameters `flex_share_down` and `flex_share_up`.
* Mainline link component :class:`oemof.solph.components._link.Link` from experimental.

New features
############

* Add option to run multi-period (dynamic) investment models with oemof.solph as an experimental feature:
    * You can change from standard model to multi-period model by defining the newly introduced `periods`
      attribute of your energy system. Be aware that it is experimental as of now. `periods` is a dictionary
      mapping the periods you want to model (usually years) to pandas.date_range objects.
    * Add attributes `periods` to :class:`oemof.solph._energy_system.EnergySystem`.
    * Introduce new Pyomo Sets `PERIODS` and `TIMEINDEX` in :class:`oemof.solph.models.Model`.
    * Index all investment-related variables with `PERIODS` and flow variable with `TIMEINDEX`, which
      is a tuple of periods and timesteps.
    * Add lifetime tracking for investment options by introducing the attributes `lifetime` and `age`.
    * Add new investment-related variables `total` holding the total capacity, `old` holding capacity
      to be decommissioned, `old_exo` (for exogenous) holding existing capacity to be decommissioned and
      `old_end` holding model-endogenously installed capacity to be decommissioned after its lifetime.
    * Include discounting and calculating annuities in the objective function terms. Introduce attribute `discount_rate`
      of :class:`oemof.solph.models.Model` and `interest_rate` for individual investment objects (options.Investment).
* Add `storage_level_constraint` that allows to set flows from/to storage (in)active based on storage content.
* `Model` now accepts a list of `EnergySystem` objects, which allows for modelling of cellular energysystems.

Documentation
#############

* See extensive documentation in user guide and API reference for the new (experimental) multi-period feature.
* Be more strict about about oemof (meta package) oemof.solph (this package).

Bug fixes
#########

* Fixed error when calling `oemof_installation_test` as console script.
* Corrected several typos in the docs.
<<<<<<< HEAD
* Periods with multiple period lengths are now supported in multi-period investment.
=======
* Add missing 'custom_attributes' for the link component
>>>>>>> 869b60b7

Testing
#######

* Add tests for experimental SinkDSM component.
* Add tests for multi-period investment.

Other changes
#############



Contributors
############

* Johannes Kochems
* Patrik Schönfeldt
* Tobi Rohrer
* Julian Endres
* Jann Launer
* Lennart Schürmann
<|MERGE_RESOLUTION|>--- conflicted
+++ resolved
@@ -43,11 +43,8 @@
 
 * Fixed error when calling `oemof_installation_test` as console script.
 * Corrected several typos in the docs.
-<<<<<<< HEAD
 * Periods with multiple period lengths are now supported in multi-period investment.
-=======
 * Add missing 'custom_attributes' for the link component
->>>>>>> 869b60b7
 
 Testing
 #######
