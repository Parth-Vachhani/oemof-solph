--- conflicted
+++ resolved
@@ -47,8 +47,5 @@
 ############
 
 * Uwe Krien
-<<<<<<< HEAD
 * Patrik Schönfeldt
-=======
-* Jann Launer
->>>>>>> 5b13f023
+* Jann Launer