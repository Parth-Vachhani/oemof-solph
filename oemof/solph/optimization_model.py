--- conflicted
+++ resolved
@@ -13,12 +13,8 @@
 from . import variables as var
 from . import linear_mixed_integer_constraints as milc
 from . import linear_constraints as lc
-<<<<<<< HEAD
-from ..core.network.entities import Bus, Component, ExcessSlack, ShortageSlack
+from ..core.network.entities import Bus, Component
 from ..core.network.entities.buses import HeatBus
-=======
-from ..core.network.entities import Bus, Component
->>>>>>> 0dceeb2d
 from ..core.network.entities import components as cp
 from ..core.network.entities.components import transformers as transformer
 from ..core.network.entities.components.sources import (
