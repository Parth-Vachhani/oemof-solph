# -*- coding: utf-8 -*-
"""

"""

from collections import UserDict, UserList
from itertools import groupby
import pyomo.environ as po
from pyomo.opt import SolverFactory
from pyomo.core.plugins.transform.relax_integrality import RelaxIntegrality
from oemof.solph import blocks
from .network import Storage
from .options import Investment
from .plumbing import Sequence

# #############################################################################
#
# Solph Optimization Models
#
# #############################################################################

# TODO: Add an nice capacity expansion model ala temoa/osemosys ;)


class ExpansionModel(po.ConcreteModel):
    """ An energy system model for optimized capacity expansion.
    """
    def __init__(self):
        super().__init__()


class OperationalModel(po.ConcreteModel):
    """ An energy system model for operational simulation with optimized
    dispatch.

    **The following sets are created:**

    NODES
        A set with all nodes of the given energy system.
    TIMESTEPS
        A set with all time steps of the given time horizon.

    Parameters
    ----------
    es : EnergySystem object
        Object that holds the nodes of an oemof energy system graph
    constraint_groups : list
        Solph looks for these groups in the given energy system and uses them
        to create the constraints of the optimization problem.
        Defaults to :const:`OperationalModel.CONSTRAINTS`
    timeindex : pandas DatetimeIndex
        The timeindex will be used to calculate the timesteps the timeincrement
        for the optimization model.
    timesteps : sequence (optional)
        Timesteps used in the optimization model. If provided as list or
        pandas.DatetimeIndex the sequence will be used to index the time
        dependent variables, constraints etc. If not provided we will try to
        compute this sequence from attr:`timeindex`.
    timeincrement : float or list of floats (optional)
        Timeincrement used in constraints and objective expressions.
        If type is 'float', internally will be converted to
        solph.plumbing.Sequence() object for time dependent timeincrement.
        If a list is provided this list will be taken. Default is calculated
        from timeindex if provided.

    **The following sets are created:**

    NODES :
        A set with all oemof nodes.

    TIMESTEPS :
        A set with all timesteps for the optimization problem.

    FLOWS :
        A 2 dimensional set with all flows. Index: `(source, target)`

    NEGATIVE_GRADIENT_FLOWS :
        A subset of set FLOWS with all flows where attribute
        `negative_gradient` is set.

    POSITIVE_GRADIENT_FLOWS :
        A subset of set FLOWS with all flows where attribute
        `positive_gradient` is set.

    **The following variables are created:**

    flow
        Flow from source to target indexed by FLOWS, TIMESTEPS.
        Note: Bounds of this variable are set depending on attributes of
        the corresponding flow object.

    negative_flow_gradient :
        Difference of a flow in consecutive timesteps if flow is reduced
        indexed by NEGATIVE_GRADIENT_FLOWS, TIMESTEPS.

    positive_flow_gradient :
        Difference of a flow in consecutive timesteps if flow is increased
        indexed by NEGATIVE_GRADIENT_FLOWS, TIMESTEPS.

    """
    CONSTRAINT_GROUPS = [blocks.Bus, blocks.LinearTransformer,
<<<<<<< HEAD
                         blocks.LinearN1Transformer,
=======
                         blocks.VariableFractionTransformer,
>>>>>>> c7d0cdfc
                         blocks.Storage, blocks.InvestmentFlow,
                         blocks.InvestmentStorage, blocks.Flow,
                         blocks.BinaryFlow, blocks.DiscreteFlow]

    def __init__(self, es, **kwargs):
        super().__init__()

        # ########################  Arguments #################################

        self.name = kwargs.get('name', 'OperationalModel')
        self.es = es
        self.timeindex = kwargs.get('timeindex', es.timeindex)
        self.timesteps = kwargs.get('timesteps', range(len(self.timeindex)))
        self.timeincrement = kwargs.get('timeincrement',
                                        self.timeindex.freq.nanos / 3.6e12)

        # convert to sequence object for time dependent timeincrement
        self.timeincrement = Sequence(self.timeincrement)

        if self.timesteps is None:
            raise ValueError("Missing timesteps!")
        self._constraint_groups = (OperationalModel.CONSTRAINT_GROUPS +
                                   kwargs.get('constraint_groups', []))

        # dictionary with all flows containing flow objects as values und
        # tuple of string representation of oemof nodes (source, target)
        self.flows = es.flows()

        # ###########################  SETS  ##################################
        # set with all nodes
        self.NODES = po.Set(initialize=[n for n in self.es.nodes])

        # pyomo set for timesteps of optimization problem
        self.TIMESTEPS = po.Set(initialize=self.timesteps, ordered=True)

        # previous timesteps
        previous_timesteps = [x - 1 for x in self.timesteps]
        previous_timesteps[0] = self.timesteps[-1]

        self.previous_timesteps = dict(zip(self.TIMESTEPS, previous_timesteps))
        # self.PREVIOUS_TIMESTEPS = po.Set(self.TIMESTEPS,
        #                            initialize=dict(zip(self.TIMESTEPS,
        #                                                previous_timesteps)))

        # pyomo set for all flows in the energy system graph
        self.FLOWS = po.Set(initialize=self.flows.keys(),
                            ordered=True, dimen=2)

        self.NEGATIVE_GRADIENT_FLOWS = po.Set(
            initialize=[(n, t) for n in self.es.nodes
                        for (t, f) in n.outputs.items()
                        if f.negative_gradient[0] is not None],
            ordered=True, dimen=2)

        self.POSITIVE_GRADIENT_FLOWS = po.Set(
            initialize=[(n, t) for n in self.es.nodes
                        for (t, f) in n.outputs.items()
                        if f.positive_gradient[0] is not None],
            ordered=True, dimen=2)

        # ######################### FLOW VARIABLE #############################

        # non-negative pyomo variable for all existing flows in energysystem
        self.flow = po.Var(self.FLOWS, self.TIMESTEPS,
                           within=po.NonNegativeReals)

        # loop over all flows and timesteps to set flow bounds / values
        for (o, i) in self.FLOWS:
            for t in self.TIMESTEPS:
                if self.flows[o, i].actual_value[t] is not None and (
                        self.flows[o, i].nominal_value is not None):
                    # pre- optimized value of flow variable
                    self.flow[o, i, t].value = (
                        self.flows[o, i].actual_value[t] *
                        self.flows[o, i].nominal_value)
                    # fix variable if flow is fixed
                    if self.flows[o, i].fixed:
                        self.flow[o, i, t].fix()

                if self.flows[o, i].nominal_value is not None and (
                        self.flows[o, i].binary is None):
                    # upper bound of flow variable
                    self.flow[o, i, t].setub(self.flows[o, i].max[t] *
                                             self.flows[o, i].nominal_value)
                    # lower bound of flow variable
                    self.flow[o, i, t].setlb(self.flows[o, i].min[t] *
                                             self.flows[o, i].nominal_value)

        self.positive_flow_gradient = po.Var(self.POSITIVE_GRADIENT_FLOWS,
                                             self.TIMESTEPS,
                                             within=po.NonNegativeReals)

        self.negative_flow_gradient = po.Var(self.NEGATIVE_GRADIENT_FLOWS,
                                             self.TIMESTEPS,
                                             within=po.NonNegativeReals)

        # ########################### CONSTRAINTS #############################
        # loop over all constraint groups to add constraints to the model
        for group in self._constraint_groups:
            # create instance for block
            block = group()
            # Add block to model
            self.add_component(str(block), block)
            # create constraints etc. related with block for all nodes
            # in the group
            block._create(group=self.es.groups.get(group))

        # ########################### Objective ###############################
        self.objective_function()

    def objective_function(self, sense=po.minimize, update=False):
        """
        """
        if update:
            self.del_component('objective')

        expr = 0

        # Expression for investment flows
        for block in self.component_data_objects():
            if hasattr(block, '_objective_expression'):
                expr += block._objective_expression()

        self.objective = po.Objective(sense=sense, expr=expr)

    def receive_duals(self):
        r""" Method sets solver suffix to extract information about dual
        variables from solver. Shadow prices (duals) and reduced costs (rc) are
        set as attributes of the model.

        """
        self.dual = po.Suffix(direction=po.Suffix.IMPORT)
        # reduced costs
        self.rc = po.Suffix(direction=po.Suffix.IMPORT)

    def results(self):
        """ Returns a nested dictionary of the results of this optimization
        model.

        The dictionary is keyed by the :class:`Entities
        <oemof.core.network.Entity>` of the optimization model, that is
        :meth:`om.results()[s][t] <OptimizationModel.results>`
        holds the time series representing values attached to the edge (i.e.
        the flow) from `s` to `t`, where `s` and `t` are instances of
        :class:`Entity <oemof.core.network.Entity>`.

        Time series belonging only to one object, like e.g. shadow prices of
        commodities on a certain :class:`Bus
        <oemof.core.network.entities.Bus>`, dispatch values of a
        :class:`DispatchSource
        <oemof.core.network.entities.components.sources.DispatchSource>` or
        storage values of a
        :class:`Storage
        <oemof.core.network.entities.components.transformers.Storage>` are
        treated as belonging to an edge looping from the object to itself.
        This means they can be accessed via
        :meth:`om.results()[object][object] <OptimizationModel.results>`.

        Other result from the optimization model can be accessed like
        attributes of the flow, e.g. the invest variable for capacity
        of the storage 'stor' can be accessed like:

        :attr:`om.results()[stor][stor].invest` attribute

        For the investment flow of a 'transformer' trsf to the bus 'bel' this
        can be accessed with:

        :attr:`om.results()[trsf][bel].invest` attribute

        The value of the objective function is stored under the
        :attr:`om.results().objective` attribute.

        Note that the optimization model has to be solved prior to invoking
        this method.
        """
        # TODO: Maybe make the results dictionary a proper object?

        result = UserDict()
        result.objective = self.objective()
        investment = UserDict()
        for i, o in self.flows:

            result[i] = result.get(i, UserDict())
            result[i][o] = UserList([self.flow[i, o, t].value
                                     for t in self.TIMESTEPS])

            if isinstance(i, Storage):
                if i.investment is None:
                    result[i][i] = UserList(
                        [self.Storage.capacity[i, t].value
                         for t in self.TIMESTEPS])
                else:
                    result[i][i] = UserList(
                        [self.InvestmentStorage.capacity[i, t].value
                         for t in self.TIMESTEPS])

            if isinstance(self.flows[i, o].investment, Investment):
                setattr(result[i][o], 'invest',
                        self.InvestmentFlow.invest[i, o].value)
                investment[(i, o)] = self.InvestmentFlow.invest[i, o].value
                if isinstance(i, Storage):
                    setattr(result[i][i], 'invest',
                            self.InvestmentStorage.invest[i].value)
                    investment[(i,i)] = self.InvestmentStorage.invest[i].value
        # add results of dual variables for balanced buses
        if hasattr(self, "dual"):
            # grouped = [(b1, [(b1, 0), (b1, 1)]), (b2, [(b2, 0), (b2, 1)])]
            grouped = groupby(sorted(self.Bus.balance.iterkeys()),
                              lambda pair: pair[0])

            for bus, timesteps in grouped:
                result[bus] = result.get(bus, UserDict())
                result[bus][bus] = [self.dual[self.Bus.balance[bus, t]]
                                    for _, t in timesteps]

        result.investment = investment

        return result

    def solve(self, solver='glpk', solver_io='lp', **kwargs):
        r""" Takes care of communication with solver to solve the model.

        Parameters
        ----------
        solver : string
            solver to be used e.g. "glpk","gurobi","cplex"
        solver_io : string
            pyomo solver interface file format: "lp","python","nl", etc.
        \**kwargs : keyword arguments
            Possible keys can be set see below:

        Other Parameters
        ----------------
        solve_kwargs : dict
            Other arguments for the pyomo.opt.SolverFactory.solve() method
            Example : {"tee":True}
        cmdline_options : dict
            Dictionary with command line options for solver e.g.
            {"mipgap":"0.01"} results in "--mipgap 0.01"
            {"interior":" "} results in "--interior"
            Gurobi solver takes numeric parameter values such as
            {"method": 2}

        """
        solve_kwargs = kwargs.get('solve_kwargs', {})
        solver_cmdline_options = kwargs.get("cmdline_options", {})

        opt = SolverFactory(solver, solver_io=solver_io)
        # set command line options
        options = opt.options
        for k in solver_cmdline_options:
            options[k] = solver_cmdline_options[k]

        results = opt.solve(self, **solve_kwargs)

        self.solutions.load_from(results)

        # storage optimization results in result dictionary of energysystem
        self.es.results = self.results()
        self.es.results.objective = self.objective()
        self.es.results.solver = results

        return results

    def relax_problem(self):
        """ Relaxes integer variables to reals of optimization model self
        """
        relaxer = RelaxIntegrality()
        relaxer._apply_to(self)

        return self<|MERGE_RESOLUTION|>--- conflicted
+++ resolved
@@ -99,11 +99,8 @@
 
     """
     CONSTRAINT_GROUPS = [blocks.Bus, blocks.LinearTransformer,
-<<<<<<< HEAD
                          blocks.LinearN1Transformer,
-=======
                          blocks.VariableFractionTransformer,
->>>>>>> c7d0cdfc
                          blocks.Storage, blocks.InvestmentFlow,
                          blocks.InvestmentStorage, blocks.Flow,
                          blocks.BinaryFlow, blocks.DiscreteFlow]
