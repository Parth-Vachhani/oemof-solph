--- conflicted
+++ resolved
@@ -4,14 +4,9 @@
     from collections.abc import ( Hashable, Iterable, Mapping,
                                   MutableMapping as MM)
 except ImportError:
-<<<<<<< HEAD
-    from collections import Hashable, Iterable
-=======
     from collections import ( Hashable, Iterable, Mapping,
                               MutableMapping as MM)
 from itertools import filterfalse
-from operator import attrgetter
->>>>>>> 3b261829
 
 
 class Grouping:
