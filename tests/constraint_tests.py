--- conflicted
+++ resolved
@@ -17,10 +17,6 @@
 import pandas as pd
 from nose.tools import assert_raises
 from nose.tools import eq_
-<<<<<<< HEAD
-from oemof.network.network import Entity
-=======
->>>>>>> 2ef25fe5
 
 from oemof import solph
 
@@ -43,10 +39,6 @@
         self.energysystem = solph.EnergySystem(
             groupings=solph.GROUPINGS, timeindex=self.date_time_index
         )
-<<<<<<< HEAD
-        Entity.registry = self.energysystem
-=======
->>>>>>> 2ef25fe5
 
     def get_om(self):
         return solph.Model(
