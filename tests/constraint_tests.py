# -*- coding: utf-8 -

"""Test the created constraints against approved constraints.

This file is part of project oemof (github.com/oemof/oemof). It's copyrighted
by the contributors recorded in the version control history of the file,
available from its original location oemof/tests/constraint_tests.py

SPDX-License-Identifier: MIT
"""

from difflib import unified_diff
import logging
import os.path as ospath
import re

from nose.tools import eq_, assert_raises
import pandas as pd

from oemof.network import Node
from oemof.tools import helpers
import oemof.solph as solph

logging.disable(logging.INFO)


class TestsConstraint:

    @classmethod
    def setup_class(cls):
        cls.objective_pattern = re.compile(r'^objective.*(?=s\.t\.)',
                                           re.DOTALL | re.MULTILINE)

        cls.date_time_index = pd.date_range('1/1/2012', periods=3, freq='H')

        cls.tmppath = helpers.extend_basic_path('tmp')
        logging.info(cls.tmppath)

    def setup(self):
        self.energysystem = solph.EnergySystem(groupings=solph.GROUPINGS,
                                               timeindex=self.date_time_index)
        Node.registry = self.energysystem

    def get_om(self):
        return solph.Model(self.energysystem,
                           timeindex=self.energysystem.timeindex)

    def compare_lp_files(self, filename, ignored=None, my_om=None):
        r"""Compare lp-files to check constraints generated within solph.

        An lp-file is being generated automatically when the tests are
        executed. Make sure that you create an empty file first and
        transfer the content from the one that has been created automatically
        into this one afterwards. Please ensure that the content is being
        checked carefully. Otherwise, errors are included within the code base.
        """
        if my_om is None:
            om = self.get_om()
        else:
            om = my_om
        tmp_filename = filename.replace('.lp', '') + '_tmp.lp'
        new_filename = ospath.join(self.tmppath, tmp_filename)
        om.write(new_filename, io_options={'symbolic_solver_labels': True})
        logging.info("Comparing with file: {0}".format(filename))
        with open(ospath.join(self.tmppath, tmp_filename)) as generated_file:
            with open(ospath.join(ospath.dirname(ospath.realpath(__file__)),
                                  "lp_files",
                                  filename)) as expected_file:

                def chop_trailing_whitespace(lines):
                    return [re.sub(r'\s*$', '', l) for l in lines]

                def remove(pattern, lines):
                    if not pattern:
                        return lines
                    return re.subn(pattern, "",
                                   "\n".join(lines))[0].split("\n")

                expected = remove(ignored,
                                  chop_trailing_whitespace(
                                      expected_file.readlines()))
                generated = remove(ignored,
                                   chop_trailing_whitespace(
                                       generated_file.readlines()))

                def normalize_to_positive_results(lines):
                    negative_result_indices = [
                        n for n, line in enumerate(lines)
                        if re.match("^= -", line)]
                    equation_start_indices = [
                        [n for n in reversed(range(0, nri))
                         if re.match('.*:$', lines[n])][0]+1
                        for nri in negative_result_indices]
                    for (start, end) in zip(
                            equation_start_indices,
                            negative_result_indices):
                        for n in range(start, end):
                            lines[n] = (
                                '-'
                                if lines[n] and lines[n][0] == '+'
                                else '+'
                                if lines[n]
                                else lines[n]) + lines[n][1:]
                        lines[end] = '= ' + lines[end][3:]
                    return lines

                expected = normalize_to_positive_results(expected)
                generated = normalize_to_positive_results(generated)

                eq_(generated, expected,
                    "Failed matching expected with generated lp file:\n" +
                    "\n".join(unified_diff(expected, generated,
                                           fromfile=ospath.relpath(
                                               expected_file.name),
                                           tofile=ospath.basename(
                                               generated_file.name),
                                           lineterm="")))

    def test_linear_transformer(self):
        """Constraint test of a Transformer without Investment.
        """
        bgas = solph.Bus(label='gas')

        bel = solph.Bus(label='electricity')

        solph.Transformer(
            label='powerplantGas',
            inputs={bgas: solph.Flow()},
            outputs={bel: solph.Flow(nominal_value=10e10, variable_costs=50)},
            conversion_factors={bel: 0.58})

        self.compare_lp_files('linear_transformer.lp')

    def test_linear_transformer_invest(self):
        """Constraint test of a Transformer with Investment.
        """

        bgas = solph.Bus(label='gas')

        bel = solph.Bus(label='electricity')

        solph.Transformer(
            label='powerplant_gas',
            inputs={bgas: solph.Flow()},
            outputs={bel: solph.Flow(variable_costs=50,
                                     investment=solph.Investment(maximum=1000,
                                                                 ep_costs=20))
                     },
            conversion_factors={bel: 0.58})

        self.compare_lp_files('linear_transformer_invest.lp')

    def test_max_source_min_sink(self):
        """
        """
        bel = solph.Bus(label='electricityBus')

        solph.Source(label='wind', outputs={
            bel: solph.Flow(nominal_value=54, max=(.85, .95, .61))})

        solph.Sink(label='minDemand', inputs={bel: solph.Flow(
            nominal_value=54, min=(.84, .94, .59), variable_costs=14)})

        self.compare_lp_files('max_source_min_sink.lp')

    def test_fixed_source_variable_sink(self):
        """Constraint test with a fixed source and a variable sink.
        """

        bel = solph.Bus(label='electricityBus')

        solph.Source(label='wind', outputs={bel: solph.Flow(
            actual_value=[.43, .72, .29], nominal_value=10e5, fixed=True)})

        solph.Sink(label='excess', inputs={bel: solph.Flow(variable_costs=40)})

        self.compare_lp_files('fixed_source_variable_sink.lp')

    def test_nominal_value_to_zero(self):
        """If the nominal value is set to zero nothing should happen.
        """
        bel = solph.Bus(label='electricityBus')

        solph.Source(label='s1', outputs={bel: solph.Flow(nominal_value=0)})
        self.compare_lp_files('nominal_value_to_zero.lp')

    def test_fixed_source_invest_sink(self):
        """ Wrong constraints for fixed source + invest sink w. `summed_max`.
        """

        bel = solph.Bus(label='electricityBus')

        solph.Source(label='wind', outputs={bel: solph.Flow(
            actual_value=[12, 16, 14], nominal_value=1000000, fixed=True)})

        solph.Sink(label='excess', inputs={bel: solph.Flow(
            summed_max=2.3, variable_costs=25, max=0.8,
            investment=solph.Investment(ep_costs=500, maximum=10e5,
                                        existing=50))})

        self.compare_lp_files('fixed_source_invest_sink.lp')

    def test_invest_source_fixed_sink(self):
        """Constraint test with a fixed sink and a dispatch invest source.
        """

        bel = solph.Bus(label='electricityBus')

        solph.Source(label='pv', outputs={bel: solph.Flow(
            max=[45, 83, 65], variable_costs=13,
            investment=solph.Investment(ep_costs=123))})

        solph.Sink(label='excess', inputs={bel: solph.Flow(
            actual_value=[.5, .8, .3], nominal_value=10e4, fixed=True)})

        self.compare_lp_files('invest_source_fixed_sink.lp')

    def test_storage(self):
        """
        """
        bel = solph.Bus(label='electricityBus')

        solph.components.GenericStorage(
            label='storage_no_invest',
            inputs={bel: solph.Flow(nominal_value=16667, variable_costs=56)},
            outputs={bel: solph.Flow(nominal_value=16667, variable_costs=24)},
            nominal_storage_capacity=10e4,
            loss_rate=0.13,
            inflow_conversion_factor=0.97,
            outflow_conversion_factor=0.86,
            initial_storage_level=0.4)

        self.compare_lp_files('storage.lp')

    def test_storage_invest_1(self):
        """All invest variables are coupled. The invest variables of the Flows
        will be created during the initialisation of the storage e.g. battery
        """
        bel = solph.Bus(label='electricityBus')

        solph.components.GenericStorage(
            label='storage1',
            inputs={bel: solph.Flow(variable_costs=56)},
            outputs={bel: solph.Flow(variable_costs=24)},
            nominal_storage_capacity=None,
            loss_rate=0.13,
            max_storage_level=0.9,
            min_storage_level=0.1,
            invest_relation_input_capacity=1/6,
            invest_relation_output_capacity=1/6,
            inflow_conversion_factor=0.97,
            outflow_conversion_factor=0.86,
            investment=solph.Investment(ep_costs=145, maximum=234))

        self.compare_lp_files('storage_invest_1.lp')

    def test_storage_invest_2(self):
        """All can be free extended to their own cost.
        """
        bel = solph.Bus(label='electricityBus')

        solph.components.GenericStorage(
            label='storage2',
            inputs={bel: solph.Flow(investment=solph.Investment(ep_costs=99))},
            outputs={bel: solph.Flow(investment=solph.Investment(ep_costs=9))},
            investment=solph.Investment(ep_costs=145),
            initial_storage_level=0.5)
        self.compare_lp_files('storage_invest_2.lp')

    def test_storage_invest_3(self):
        """The storage capacity is fixed, but the Flows can be extended.
        e.g. PHES with a fixed basin but the pump and the turbine can be
        adapted
        """
        bel = solph.Bus(label='electricityBus')

        solph.components.GenericStorage(
            label='storage3',
            inputs={bel: solph.Flow(investment=solph.Investment(ep_costs=99))},
            outputs={bel: solph.Flow(investment=solph.Investment(ep_costs=9))},
            nominal_storage_capacity=5000)
        self.compare_lp_files('storage_invest_3.lp')

    def test_storage_invest_4(self):
        """Only the storage capacity can be extended.
        """
        bel = solph.Bus(label='electricityBus')

        solph.components.GenericStorage(
            label='storage4',
            inputs={bel: solph.Flow(nominal_value=80)},
            outputs={bel: solph.Flow(nominal_value=100)},
            investment=solph.Investment(ep_costs=145, maximum=500))
        self.compare_lp_files('storage_invest_4.lp')

    def test_storage_invest_5(self):
        """The storage capacity is fixed, but the Flows can be extended.
        e.g. PHES with a fixed basin but the pump and the turbine can be
        adapted. The installed capacity of the pump is 10 % bigger than the
        the capacity of the turbine due to 'invest_relation_input_output=1.1'.
        """
        bel = solph.Bus(label='electricityBus')

        solph.components.GenericStorage(
            label='storage5',
            inputs={bel: solph.Flow(investment=solph.Investment(
                ep_costs=99, existing=110))},
            outputs={bel: solph.Flow(investment=solph.Investment(
                existing=100))},
            invest_relation_input_output=1.1,
            nominal_storage_capacity=10000)
        self.compare_lp_files('storage_invest_5.lp')

    def test_storage_invest_6(self):
        """Like test_storage_invest_5 but there can also be an investment in
        the basin.
        """
        bel = solph.Bus(label='electricityBus')

        solph.components.GenericStorage(
            label='storage6',
            inputs={bel: solph.Flow(investment=solph.Investment(
                ep_costs=99, existing=110))},
            outputs={bel: solph.Flow(investment=solph.Investment(
                existing=100))},
            invest_relation_input_output=1.1,
            investment=solph.Investment(ep_costs=145, existing=10000))
        self.compare_lp_files('storage_invest_6.lp')

    def test_storage_minimum_invest(self):
        """All invest variables are coupled. The invest variables of the Flows
        will be created during the initialisation of the storage e.g. battery
        """
        bel = solph.Bus(label='electricityBus')

        solph.components.GenericStorage(
            label='storage1',
            inputs={bel: solph.Flow()},
            outputs={bel: solph.Flow()},
            investment=solph.Investment(
                ep_costs=145, minimum=100, maximum=200))

        self.compare_lp_files('storage_invest_minimum.lp')
        
    def test_storage_unbalanced(self):
        """Testing a unbalanced storage (e.g. battery)."""
        bel = solph.Bus(label='electricityBus')

        solph.components.GenericStorage(
            label='storage1',
            inputs={bel: solph.Flow()},
            outputs={bel: solph.Flow()},
            nominal_storage_capacity=1111,
            initial_storage_level=None,
            balanced=False,
            invest_relation_input_capacity=1,
            invest_relation_output_capacity=1)    
        self.compare_lp_files('storage_unbalanced.lp')
    
    def test_storage_invest_unbalanced(self):
        """Testing a unbalanced storage (e.g. battery)."""
        bel = solph.Bus(label='electricityBus')

        solph.components.GenericStorage(
            label='storage1',
            inputs={bel: solph.Flow()},
            outputs={bel: solph.Flow()},
            nominal_storage_capacity=None,
            initial_storage_level=0.5,
            balanced=False,
            invest_relation_input_capacity=1,
            invest_relation_output_capacity=1,
            investment=solph.Investment(ep_costs=145))
        self.compare_lp_files('storage_invest_unbalanced.lp')

    def test_storage_fixed_losses(self):
        """
        """
        bel = solph.Bus(label='electricityBus')

        solph.components.GenericStorage(
            label='storage_no_invest',
            inputs={bel: solph.Flow(nominal_value=16667, variable_costs=56)},
            outputs={bel: solph.Flow(nominal_value=16667, variable_costs=24)},
            nominal_storage_capacity=1e5,
            loss_rate=0.13,
            fixed_losses_relative=0.01,
            fixed_losses_absolute=3,
            inflow_conversion_factor=0.97,
            outflow_conversion_factor=0.86,
            initial_storage_level=0.4)

        self.compare_lp_files('storage_fixed_losses.lp')

    def test_storage_invest_1_fixed_losses(self):
        """All invest variables are coupled. The invest variables of the Flows
        will be created during the initialisation of the storage e.g. battery
        """
        bel = solph.Bus(label='electricityBus')

        solph.components.GenericStorage(
            label='storage1',
            inputs={bel: solph.Flow(variable_costs=56)},
            outputs={bel: solph.Flow(variable_costs=24)},
            nominal_storage_capacity=None,
            loss_rate=0.13,
            fixed_losses_relative=0.01,
            fixed_losses_absolute=3,
            max_storage_level=0.9,
            min_storage_level=0.1,
            invest_relation_input_capacity=1/6,
            invest_relation_output_capacity=1/6,
            inflow_conversion_factor=0.97,
            outflow_conversion_factor=0.86,
            investment=solph.Investment(ep_costs=145, maximum=234))

        self.compare_lp_files('storage_invest_1_fixed_losses.lp')

    def test_transformer(self):
        """Constraint test of a LinearN1Transformer without Investment.
        """
        bgas = solph.Bus(label='gasBus')
        bbms = solph.Bus(label='biomassBus')
        bel = solph.Bus(label='electricityBus')
        bth = solph.Bus(label='thermalBus')

        solph.Transformer(
            label='powerplantGasCoal',
            inputs={bbms: solph.Flow(), bgas: solph.Flow()},
            outputs={bel: solph.Flow(variable_costs=50),
                     bth: solph.Flow(nominal_value=5e10, variable_costs=20)},
            conversion_factors={bgas: 0.4, bbms: 0.1,
                                bel: 0.3, bth: 0.5})

        self.compare_lp_files('transformer.lp')

    def test_transformer_invest(self):
        """Constraint test of a LinearN1Transformer with Investment.
        """

        bgas = solph.Bus(label='gasBus')
        bcoal = solph.Bus(label='coalBus')
        bel = solph.Bus(label='electricityBus')
        bth = solph.Bus(label='thermalBus')

        solph.Transformer(
            label='powerplant_gas_coal',
            inputs={bgas: solph.Flow(), bcoal: solph.Flow()},
            outputs={bel: solph.Flow(variable_costs=50,
                                     investment=solph.Investment(maximum=1000,
                                                                 ep_costs=20)),
                     bth: solph.Flow(variable_costs=20)
                     },
            conversion_factors={bgas: 0.58, bcoal: 0.2,
                                bel: 0.3, bth: 0.5})

        self.compare_lp_files('transformer_invest.lp')

    def test_transformer_invest_with_existing(self):
        """Constraint test of a LinearN1Transformer with Investment.
        """

        bgas = solph.Bus(label='gasBus')
        bcoal = solph.Bus(label='coalBus')
        bel = solph.Bus(label='electricityBus')
        bth = solph.Bus(label='thermalBus')

        solph.Transformer(
            label='powerplant_gas_coal',
            inputs={bgas: solph.Flow(), bcoal: solph.Flow()},
            outputs={bel: solph.Flow(variable_costs=50,
                                     investment=solph.Investment(
                                         maximum=1000, ep_costs=20,
                                         existing=200)),
                     bth: solph.Flow(variable_costs=20)
                     },
            conversion_factors={bgas: 0.58, bcoal: 0.2,
                                bel: 0.3, bth: 0.5})

        self.compare_lp_files('transformer_invest_with_existing.lp')

    def test_linear_transformer_chp(self):
        """Constraint test of a Transformer without Investment (two outputs).
        """
        bgas = solph.Bus(label='gasBus')
        bheat = solph.Bus(label='heatBus')
        bel = solph.Bus(label='electricityBus')

        solph.Transformer(
            label='CHPpowerplantGas',
            inputs={bgas: solph.Flow(nominal_value=10e10, variable_costs=50)},
            outputs={bel: solph.Flow(), bheat: solph.Flow()},
            conversion_factors={bel: 0.4, bheat: 0.5})

        self.compare_lp_files('linear_transformer_chp.lp')

    def test_linear_transformer_chp_invest(self):
        """Constraint test of a Transformer with Investment (two outputs).
        """

        bgas = solph.Bus(label='gasBus')
        bheat = solph.Bus(label='heatBus')
        bel = solph.Bus(label='electricityBus')

        solph.Transformer(
            label='chp_powerplant_gas',
            inputs={bgas: solph.Flow(variable_costs=50,
                                     investment=solph.Investment(maximum=1000,
                                                                 ep_costs=20))
                    },
            outputs={bel: solph.Flow(), bheat: solph.Flow()},
            conversion_factors={bel: 0.4, bheat: 0.5})

        self.compare_lp_files('linear_transformer_chp_invest.lp')

    def test_variable_chp(self):
        """
        """
        bel = solph.Bus(label='electricityBus')
        bth = solph.Bus(label='heatBus')
        bgas = solph.Bus(label='commodityBus')

        solph.components.ExtractionTurbineCHP(
            label='variable_chp_gas1',
            inputs={bgas: solph.Flow(nominal_value=100)},
            outputs={bel: solph.Flow(), bth: solph.Flow()},
            conversion_factors={bel: 0.3, bth: 0.5},
            conversion_factor_full_condensation={bel: 0.5})

        solph.components.ExtractionTurbineCHP(
            label='variable_chp_gas2',
            inputs={bgas: solph.Flow(nominal_value=100)},
            outputs={bel: solph.Flow(), bth: solph.Flow()},
            conversion_factors={bel: 0.3, bth: 0.5},
            conversion_factor_full_condensation={bel: 0.5})

        self.compare_lp_files('variable_chp.lp')

    def test_emission_constraints(self):
        """
        """
        bel = solph.Bus(label='electricityBus')

        solph.Source(label='source1', outputs={bel: solph.Flow(
            nominal_value=100, emission_factor=[0.5, -1.0, 2.0])})
        solph.Source(label='source2', outputs={bel: solph.Flow(
            nominal_value=100, emission_factor=3.5)})

        # Should be ignored because the emission attribute is not defined.
        solph.Source(label='source3', outputs={bel: solph.Flow(
            nominal_value=100)})

        om = self.get_om()

        solph.constraints.emission_limit(om, limit=777)

        self.compare_lp_files('emission_limit.lp', my_om=om)

    def test_flow_without_emission_for_emission_constraint(self):
        """
        """
        def define_emission_limit():
            bel = solph.Bus(label='electricityBus')
            solph.Source(label='source1', outputs={bel: solph.Flow(
                nominal_value=100, emission_factor=0.8)})
            solph.Source(label='source2', outputs={bel: solph.Flow(
                nominal_value=100)})
            om = self.get_om()
            solph.constraints.emission_limit(om, om.flows, limit=777)
        assert_raises(AttributeError, define_emission_limit)

    def test_flow_without_emission_for_emission_constraint_no_error(self):
        """
        """
        bel = solph.Bus(label='electricityBus')
        solph.Source(label='source1', outputs={bel: solph.Flow(
            nominal_value=100, emission_factor=0.8)})
        solph.Source(label='source2', outputs={bel: solph.Flow(
            nominal_value=100)})
        om = self.get_om()
        solph.constraints.emission_limit(om, limit=777)

    def test_equate_variables_constraint(self):
        """Testing the equate_variables function in the constraint module."""
        bus1 = solph.Bus(label='Bus1')
        storage = solph.components.GenericStorage(
            label='storage_constraint',
            invest_relation_input_capacity=0.2,
            invest_relation_output_capacity=0.2,
            inputs={bus1: solph.Flow()},
            outputs={bus1: solph.Flow()},
            investment=solph.Investment(ep_costs=145))
        sink = solph.Sink(label='Sink', inputs={bus1: solph.Flow(
            investment=solph.Investment(ep_costs=500))})
        source = solph.Source(label='Source', outputs={bus1: solph.Flow(
            investment=solph.Investment(ep_costs=123))})
        om = self.get_om()
        solph.constraints.equate_variables(
            om, om.InvestmentFlow.invest[source, bus1],
            om.InvestmentFlow.invest[bus1, sink], 2)
        solph.constraints.equate_variables(
            om, om.InvestmentFlow.invest[source, bus1],
            om.GenericInvestmentStorageBlock.invest[storage])

        self.compare_lp_files('connect_investment.lp', my_om=om)

    def test_gradient(self):
        """Testing min and max runtimes for nonconvex flows."""
        bel = solph.Bus(label='electricityBus')

        solph.Source(label='powerplant', outputs={bel: solph.Flow(
            nominal_value=999, variable_costs=23,
            positive_gradient={'ub': 0.03, 'costs': 7},
            negative_gradient={'ub': 0.05, 'costs': 8})})

        self.compare_lp_files('source_with_gradient.lp')

    def test_investment_limit(self):
        """Testing the investment_limit function in the constraint module."""
        bus1 = solph.Bus(label='Bus1')
        solph.components.GenericStorage(
            label='storage_invest_limit',
            invest_relation_input_capacity=0.2,
            invest_relation_output_capacity=0.2,
            inputs={bus1: solph.Flow()},
            outputs={bus1: solph.Flow()},
            investment=solph.Investment(ep_costs=145))
        solph.Source(label='Source', outputs={bus1: solph.Flow(
            investment=solph.Investment(ep_costs=123))})
        om = self.get_om()
        solph.constraints.investment_limit(om, limit=900)

        self.compare_lp_files('investment_limit.lp', my_om=om)

    def test_min_max_runtime(self):
        """Testing min and max runtimes for nonconvex flows."""
        bus_t = solph.Bus(label='Bus_T')
        solph.Source(
            label='cheap_plant_min_down_constraints',
            outputs={bus_t: solph.Flow(
                nominal_value=10, min=0.5, max=1.0, variable_costs=10,
                nonconvex=solph.NonConvex(
                    minimum_downtime=4, minimum_uptime=2, initial_status=2,
                    startup_costs=5, shutdown_costs=7))})
        self.compare_lp_files('min_max_runtime.lp')

    def test_activity_costs(self):
        """Testing activity_costs attribute for nonconvex flows."""
        bus_t = solph.Bus(label='Bus_C')
        solph.Source(
            label='cheap_plant_activity_costs',
            outputs={bus_t: solph.Flow(
                nominal_value=10, min=0.5, max=1.0, variable_costs=10,
                nonconvex=solph.NonConvex(activity_costs=2))})
        self.compare_lp_files('activity_costs.lp')

    def test_piecewise_linear_transformer_cc(self):
        """Testing PiecewiseLinearTransformer using CC formulation."""
        bgas = solph.Bus(label='gasBus')
        bel = solph.Bus(label='electricityBus')
        solph.custom.PiecewiseLinearTransformer(
            label='pwltf',
            inputs={bgas: solph.Flow(
                nominal_value=100,
                variable_costs=1)},
            outputs={bel: solph.Flow()},
            in_breakpoints=[0, 25, 50, 75, 100],
            conversion_function=lambda x: x**2,
            pw_repn='CC')
        self.compare_lp_files('piecewise_linear_transformer_cc.lp')

    def test_piecewise_linear_transformer_dcc(self):
        """Testing PiecewiseLinearTransformer using DCC formulation."""
        bgas = solph.Bus(label='gasBus')
        bel = solph.Bus(label='electricityBus')
        solph.custom.PiecewiseLinearTransformer(
            label='pwltf',
            inputs={bgas: solph.Flow(
                nominal_value=100,
                variable_costs=1)},
            outputs={bel: solph.Flow()},
            in_breakpoints=[0, 25, 50, 75, 100],
            conversion_function=lambda x: x**2,
            pw_repn='DCC')
        self.compare_lp_files('piecewise_linear_transformer_dcc.lp')

    def test_maximum_startups(self):
        """Testing maximum_startups attribute for nonconvex flows."""
        bus_t = solph.Bus(label='Bus_C')
        solph.Source(
            label='cheap_plant_maximum_startups',
            outputs={bus_t: solph.Flow(
                nominal_value=10, min=0.5, max=1.0, variable_costs=10,
                nonconvex=solph.NonConvex(maximum_startups=2))})
        self.compare_lp_files('maximum_startups.lp')

    def test_maximum_shutdowns(self):
        """Testing maximum_shutdowns attribute for nonconvex flows."""
        bus_t = solph.Bus(label='Bus_C')
        solph.Source(
            label='cheap_plant_maximum_shutdowns',
            outputs={bus_t: solph.Flow(
                nominal_value=10, min=0.5, max=1.0, variable_costs=10,
                nonconvex=solph.NonConvex(maximum_shutdowns=2))})
        self.compare_lp_files('maximum_shutdowns.lp')

    def test_offsettransformer(self):
        """Constraint test of a OffsetTransformer.
        """
        bgas = solph.Bus(label='gasBus')
        bth = solph.Bus(label='thermalBus')

        solph.components.OffsetTransformer(
            label='gasboiler',
            inputs={bgas: solph.Flow(
                nonconvex=solph.NonConvex(),
                nominal_value=100,
                min=0.32,
            )},
            outputs={bth: solph.Flow()},
            coefficients=[-17, 0.9])

        self.compare_lp_files('offsettransformer.lp')
<<<<<<< HEAD
=======

    def test_dsm_module_delay(self):
        """Constraint test of Sink-DSM with method=delay"""

        b_elec = solph.Bus(label='bus_elec')
        solph.custom.SinkDSM(
            label='demand_dsm',
            inputs={b_elec: solph.Flow()},
            demand=[1] * 3,
            capacity_up=[0.5] * 3,
            capacity_down=[0.5] * 3,
            method='delay',
            delay_time=1,
            cost_dsm_down=2,
        )
        self.compare_lp_files('dsm_module_delay.lp')

    def test_dsm_module_interval(self):
        """Constraint test of Sink-DSM with method=interval"""

        b_elec = solph.Bus(label='bus_elec')
        solph.custom.SinkDSM(
            label='demand_dsm',
            inputs={b_elec: solph.Flow()},
            demand=[1] * 3,
            capacity_up=[0.5, 0.4, 0.5],
            capacity_down=[0.5, 0.4, 0.5],
            method='interval',
            shift_interval=2,
            cost_dsm_down=2,
        )
        self.compare_lp_files('dsm_module_interval.lp')
>>>>>>> dee46c8c
<|MERGE_RESOLUTION|>--- conflicted
+++ resolved
@@ -721,8 +721,6 @@
             coefficients=[-17, 0.9])
 
         self.compare_lp_files('offsettransformer.lp')
-<<<<<<< HEAD
-=======
 
     def test_dsm_module_delay(self):
         """Constraint test of Sink-DSM with method=delay"""
@@ -754,5 +752,4 @@
             shift_interval=2,
             cost_dsm_down=2,
         )
-        self.compare_lp_files('dsm_module_interval.lp')
->>>>>>> dee46c8c
+        self.compare_lp_files('dsm_module_interval.lp')