# -*- coding: utf-8 -*-
"""
Example that illustrates how to use custom component `GenericCHP` can be used.

In this case it is used to model a combined cycle extraction turbine.

This file is part of project oemof (github.com/oemof/oemof). It's copyrighted
by the contributors recorded in the version control history of the file,
available from its original location
oemof/tests/test_scripts/test_solph/test_generic_chp/test_generic_chp.py

SPDX-License-Identifier: MIT
"""

import os

import pandas as pd
from nose.tools import eq_

from oemof import solph as solph
from oemof.solph import processing
from oemof.solph import views


def test_gen_chp():
    # read sequence data
    full_filename = os.path.join(os.path.dirname(__file__), "ccet.csv")
    data = pd.read_csv(full_filename)

    # select periods
    periods = len(data) - 1

    # create an energy system
    idx = pd.date_range("1/1/2017", periods=periods, freq="H")
    es = solph.EnergySystem(timeindex=idx)

    # resources
    bgas = solph.buses.Bus(label="bgas")
    es.add(bgas)

    es.add(
        solph.components.Source(
            label="rgas", outputs={bgas: solph.flows.Flow()}
        )
    )

    # heat
    bth = solph.buses.Bus(label="bth")
    es.add(bth)

    es.add(
        solph.components.Source(
            label="source_th",
            outputs={bth: solph.flows.Flow(variable_costs=1000)},
        )
    )

    es.add(
        solph.components.Sink(
            label="demand_th",
            inputs={
                bth: solph.flows.Flow(fix=data["demand_th"], nominal_value=200)
            },
        )
    )

    # power
    bel = solph.buses.Bus(label="bel")
    es.add(bel)

    es.add(
        solph.components.Sink(
            label="demand_el",
            inputs={bel: solph.flows.Flow(variable_costs=data["price_el"])},
        )
    )

    # generic chp
    # (for back pressure characteristics Q_CW_min=0 and back_pressure=True)
<<<<<<< HEAD
    solph.components.GenericCHP(
        label="combined_cycle_extraction_turbine",
        fuel_input={
            bgas: solph.flows.Flow(
                custom_attributes={
                    "H_L_FG_share_max": data["H_L_FG_share_max"]
                }
            )
        },
        electrical_output={
            bel: solph.flows.Flow(
                custom_attributes={
                    "P_max_woDH": data["P_max_woDH"],
                    "P_min_woDH": data["P_min_woDH"],
                    "Eta_el_max_woDH": data["Eta_el_max_woDH"],
                    "Eta_el_min_woDH": data["Eta_el_min_woDH"],
                }
            )
        },
        heat_output={
            bth: solph.flows.Flow(
                custom_attributes={"Q_CW_min": data["Q_CW_min"]}
            )
        },
        beta=data["beta"],
        back_pressure=False,
=======
    es.add(
        solph.components.GenericCHP(
            label="combined_cycle_extraction_turbine",
            fuel_input={
                bgas: solph.flows.Flow(
                    custom_attributes={
                        "H_L_FG_share_max": data["H_L_FG_share_max"]
                    }
                )
            },
            electrical_output={
                bel: solph.flows.Flow(
                    custom_attributes={
                        "P_max_woDH": data["P_max_woDH"],
                        "P_min_woDH": data["P_min_woDH"],
                        "Eta_el_max_woDH": data["Eta_el_max_woDH"],
                        "Eta_el_min_woDH": data["Eta_el_min_woDH"],
                    }
                )
            },
            heat_output={
                bth: solph.flows.Flow(
                    custom_attributes={"Q_CW_min": data["Q_CW_min"]}
                )
            },
            Beta=data["Beta"],
            back_pressure=False,
        )
>>>>>>> a7f89d75
    )

    # create an optimization problem and solve it
    om = solph.Model(es)

    # solve model
    om.solve(solver="cbc")

    # create result object
    results = processing.results(om)

    data = views.node(results, "bth")["sequences"].sum(axis=0).to_dict()

    test_dict = {
        (("bth", "demand_th"), "flow"): 20000.0,
        (("combined_cycle_extraction_turbine", "bth"), "flow"): 14070.15215799,
        (("source_th", "bth"), "flow"): 5929.8478649200015,
    }

    for key in test_dict.keys():
        eq_(int(round(data[key])), int(round(test_dict[key])))<|MERGE_RESOLUTION|>--- conflicted
+++ resolved
@@ -77,34 +77,6 @@
 
     # generic chp
     # (for back pressure characteristics Q_CW_min=0 and back_pressure=True)
-<<<<<<< HEAD
-    solph.components.GenericCHP(
-        label="combined_cycle_extraction_turbine",
-        fuel_input={
-            bgas: solph.flows.Flow(
-                custom_attributes={
-                    "H_L_FG_share_max": data["H_L_FG_share_max"]
-                }
-            )
-        },
-        electrical_output={
-            bel: solph.flows.Flow(
-                custom_attributes={
-                    "P_max_woDH": data["P_max_woDH"],
-                    "P_min_woDH": data["P_min_woDH"],
-                    "Eta_el_max_woDH": data["Eta_el_max_woDH"],
-                    "Eta_el_min_woDH": data["Eta_el_min_woDH"],
-                }
-            )
-        },
-        heat_output={
-            bth: solph.flows.Flow(
-                custom_attributes={"Q_CW_min": data["Q_CW_min"]}
-            )
-        },
-        beta=data["beta"],
-        back_pressure=False,
-=======
     es.add(
         solph.components.GenericCHP(
             label="combined_cycle_extraction_turbine",
@@ -130,10 +102,9 @@
                     custom_attributes={"Q_CW_min": data["Q_CW_min"]}
                 )
             },
-            Beta=data["Beta"],
+            beta=data["beta"],
             back_pressure=False,
         )
->>>>>>> a7f89d75
     )
 
     # create an optimization problem and solve it
