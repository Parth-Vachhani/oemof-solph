# -*- coding: utf-8 -*-

"""
This file is part of project oemof (github.com/oemof/oemof). It's copyrighted
by the contributors recorded in the version control history of the file,
available from its original location oemof/tests/test_scripts/test_solph/
test_storage_investment/test_storage_investment.py

SPDX-License-Identifier: MIT
"""

import logging

import pandas as pd

from oemof import solph
from oemof.solph import views


def test_regression_investment_storage(solver="cbc"):
    """The problem was infeasible if the existing capacity and the maximum was
    defined in the Flow.
    """

    logging.info("Initialize the energy system")
    date_time_index = pd.date_range("1/1/2012", periods=4, freq="H")

    energysystem = solph.EnergySystem(
        timeindex=date_time_index, infer_last_interval=True
    )

    # Buses
    bgas = solph.buses.Bus(label=("natural", "gas"))
    bel = solph.buses.Bus(label="electricity")
    energysystem.add(bgas, bel)

    energysystem.add(
        solph.components.Sink(
            label="demand",
            inputs={
                bel: solph.flows.Flow(
                    fix=[209643, 207497, 200108, 191892], nominal_value=1
                )
            },
        )
    )

    # Sources
    energysystem.add(
        solph.components.Source(
            label="rgas", outputs={bgas: solph.flows.Flow()}
        )
    )

<<<<<<< HEAD
    # Converter
    solph.components.Converter(
        label="pp_gas",
        inputs={bgas: solph.flows.Flow()},
        outputs={bel: solph.flows.Flow(nominal_value=300000)},
        conversion_factors={bel: 0.58},
=======
    # Transformer
    energysystem.add(
        solph.components.Transformer(
            label="pp_gas",
            inputs={bgas: solph.flows.Flow()},
            outputs={bel: solph.flows.Flow(nominal_value=300000)},
            conversion_factors={bel: 0.58},
        )
>>>>>>> 96c19ffb
    )

    # Investment storage
    energysystem.add(
        solph.components.GenericStorage(
            label="storage",
            inputs={
                bel: solph.flows.Flow(
                    investment=solph.Investment(existing=625046 / 6, maximum=0)
                )
            },
            outputs={
                bel: solph.flows.Flow(
                    investment=solph.Investment(existing=104174.33, maximum=1)
                )
            },
            loss_rate=0.00,
            initial_storage_level=0,
            invest_relation_input_capacity=1 / 6,
            invest_relation_output_capacity=1 / 6,
            inflow_conversion_factor=1,
            outflow_conversion_factor=0.8,
            investment=solph.Investment(ep_costs=50, existing=625046),
        )
    )

    # Solve model
    om = solph.Model(energysystem)
    om.solve(solver=solver)

    # Results
    results = solph.processing.results(om)

    electricity_bus = views.node(results, "electricity")
    my_results = electricity_bus["sequences"].sum(axis=0).to_dict()
    storage = energysystem.groups["storage"]
    my_results["storage_invest"] = results[(storage, None)]["scalars"][
        "invest"
    ]<|MERGE_RESOLUTION|>--- conflicted
+++ resolved
@@ -52,23 +52,14 @@
         )
     )
 
-<<<<<<< HEAD
     # Converter
-    solph.components.Converter(
-        label="pp_gas",
-        inputs={bgas: solph.flows.Flow()},
-        outputs={bel: solph.flows.Flow(nominal_value=300000)},
-        conversion_factors={bel: 0.58},
-=======
-    # Transformer
     energysystem.add(
-        solph.components.Transformer(
+        solph.components.Converter(
             label="pp_gas",
             inputs={bgas: solph.flows.Flow()},
             outputs={bel: solph.flows.Flow(nominal_value=300000)},
             conversion_factors={bel: 0.58},
         )
->>>>>>> 96c19ffb
     )
 
     # Investment storage
