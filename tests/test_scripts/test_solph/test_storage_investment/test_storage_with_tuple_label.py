--- conflicted
+++ resolved
@@ -40,10 +40,6 @@
 
 import pandas as pd
 from nose.tools import eq_
-<<<<<<< HEAD
-from oemof.network.network import Entity
-=======
->>>>>>> 2ef25fe5
 
 from oemof import solph as solph
 from oemof.solph import processing
@@ -71,10 +67,6 @@
     date_time_index = pd.date_range("1/1/2012", periods=40, freq="H")
 
     energysystem = solph.EnergySystem(timeindex=date_time_index)
-<<<<<<< HEAD
-    Entity.registry = energysystem
-=======
->>>>>>> 2ef25fe5
 
     full_filename = os.path.join(os.path.dirname(__file__), filename)
     data = pd.read_csv(full_filename, sep=",")
