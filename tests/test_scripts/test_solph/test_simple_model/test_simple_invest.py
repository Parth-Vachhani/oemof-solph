# -*- coding: utf-8 -*-

""" This example shows how to create an energysystem with oemof objects and
solve it with the solph module.

Data: example_data.csv

This file is part of project oemof (github.com/oemof/oemof). It's copyrighted
by the contributors recorded in the version control history of the file,
available from its original location
oemof/tests/test_scripts/test_solph/test_simple_dispatch/test_simple_dispatch.py

SPDX-License-Identifier: MIT
"""

import os

import pandas as pd
from nose.tools import eq_
<<<<<<< HEAD
from oemof.network.network import Entity
=======
>>>>>>> 2ef25fe5
from oemof.tools import economics

from oemof.solph import EnergySystem
from oemof.solph import Investment
from oemof.solph import Model
from oemof.solph import processing
from oemof.solph import views
from oemof.solph.buses import Bus
from oemof.solph.components import Sink
from oemof.solph.components import Source
from oemof.solph.components import Transformer
from oemof.solph.flows import Flow


def test_dispatch_example(solver="cbc", periods=24 * 5):
    """Create an energy system and optimize the dispatch at least costs."""
<<<<<<< HEAD
    Entity.registry = None
=======
>>>>>>> 2ef25fe5

    filename = os.path.join(os.path.dirname(__file__), "input_data.csv")
    data = pd.read_csv(filename, sep=",")

    # ######################### create energysystem components ################

    # resource buses
    bcoal = Bus(label="coal", balanced=False)
    bgas = Bus(label="gas", balanced=False)
    boil = Bus(label="oil", balanced=False)
    blig = Bus(label="lignite", balanced=False)

    # electricity and heat
    bel = Bus(label="b_el")
    bth = Bus(label="b_th")

    # an excess and a shortage variable can help to avoid infeasible problems
    excess_el = Sink(label="excess_el", inputs={bel: Flow()})
    # shortage_el = Source(label='shortage_el',
    #                      outputs={bel: Flow(variable_costs=200)})

    # sources
    ep_wind = economics.annuity(capex=1000, n=20, wacc=0.05)
    wind = Source(
        label="wind",
        outputs={
            bel: Flow(
                fix=data["wind"],
                investment=Investment(ep_costs=ep_wind, existing=100),
            )
        },
    )

    ep_pv = economics.annuity(capex=1500, n=20, wacc=0.05)
    pv = Source(
        label="pv",
        outputs={
            bel: Flow(
                fix=data["pv"],
                investment=Investment(ep_costs=ep_pv, existing=80),
            )
        },
    )

    # demands (electricity/heat)
    demand_el = Sink(
        label="demand_elec",
        inputs={bel: Flow(nominal_value=85, fix=data["demand_el"])},
    )

    demand_th = Sink(
        label="demand_therm",
        inputs={bth: Flow(nominal_value=40, fix=data["demand_th"])},
    )

    # power plants
    pp_coal = Transformer(
        label="pp_coal",
        inputs={bcoal: Flow()},
        outputs={bel: Flow(nominal_value=20.2, variable_costs=25)},
        conversion_factors={bel: 0.39},
    )

    pp_lig = Transformer(
        label="pp_lig",
        inputs={blig: Flow()},
        outputs={bel: Flow(nominal_value=11.8, variable_costs=19)},
        conversion_factors={bel: 0.41},
    )

    pp_gas = Transformer(
        label="pp_gas",
        inputs={bgas: Flow()},
        outputs={bel: Flow(nominal_value=41, variable_costs=40)},
        conversion_factors={bel: 0.50},
    )

    pp_oil = Transformer(
        label="pp_oil",
        inputs={boil: Flow()},
        outputs={bel: Flow(nominal_value=5, variable_costs=50)},
        conversion_factors={bel: 0.28},
    )

    # combined heat and power plant (chp)
    pp_chp = Transformer(
        label="pp_chp",
        inputs={bgas: Flow()},
        outputs={
            bel: Flow(nominal_value=30, variable_costs=42),
            bth: Flow(nominal_value=40),
        },
        conversion_factors={bel: 0.3, bth: 0.4},
    )

    # heatpump with a coefficient of performance (COP) of 3
    b_heat_source = Bus(label="b_heat_source")

    heat_source = Source(label="heat_source", outputs={b_heat_source: Flow()})

    cop = 3
    heat_pump = Transformer(
        label="el_heat_pump",
        inputs={bel: Flow(), b_heat_source: Flow()},
        outputs={bth: Flow(nominal_value=10)},
        conversion_factors={bel: 1 / 3, b_heat_source: (cop - 1) / cop},
    )

    datetimeindex = pd.date_range("1/1/2012", periods=periods, freq="H")
    energysystem = EnergySystem(timeindex=datetimeindex)
    energysystem.add(
        bcoal,
        bgas,
        boil,
        bel,
        bth,
        blig,
        excess_el,
        wind,
        pv,
        demand_el,
        demand_th,
        pp_coal,
        pp_lig,
        pp_oil,
        pp_gas,
        pp_chp,
        b_heat_source,
        heat_source,
        heat_pump,
    )

    # ################################ optimization ###########################

    # create optimization model based on energy_system
    optimization_model = Model(energysystem=energysystem)

    # solve problem
    optimization_model.solve(solver=solver)

    # write back results from optimization object to energysystem
    optimization_model.results()

    # ################################ results ################################

    # generic result object
    results = processing.results(model=optimization_model)

    # subset of results that includes all flows into and from electrical bus
    # sequences are stored within a pandas.DataFrames and scalars e.g.
    # investment values within a pandas.Series object.
    # in this case the entry data['scalars'] does not exist since no investment
    # variables are used
    data = views.node(results, "b_el")

    # generate results to be evaluated in tests
    comp_results = data["sequences"].sum(axis=0).to_dict()
    comp_results["pv_capacity"] = results[(pv, bel)]["scalars"].invest
    comp_results["wind_capacity"] = results[(wind, bel)]["scalars"].invest

    test_results = {
        (("wind", "b_el"), "flow"): 9239,
        (("pv", "b_el"), "flow"): 1147,
        (("b_el", "demand_elec"), "flow"): 7440,
        (("b_el", "excess_el"), "flow"): 6261,
        (("pp_chp", "b_el"), "flow"): 477,
        (("pp_lig", "b_el"), "flow"): 850,
        (("pp_gas", "b_el"), "flow"): 934,
        (("pp_coal", "b_el"), "flow"): 1256,
        (("pp_oil", "b_el"), "flow"): 0,
        (("b_el", "el_heat_pump"), "flow"): 202,
        "pv_capacity": 44,
        "wind_capacity": 246,
    }

    for key in test_results.keys():
        eq_(int(round(comp_results[key])), int(round(test_results[key])))<|MERGE_RESOLUTION|>--- conflicted
+++ resolved
@@ -17,10 +17,6 @@
 
 import pandas as pd
 from nose.tools import eq_
-<<<<<<< HEAD
-from oemof.network.network import Entity
-=======
->>>>>>> 2ef25fe5
 from oemof.tools import economics
 
 from oemof.solph import EnergySystem
@@ -37,10 +33,6 @@
 
 def test_dispatch_example(solver="cbc", periods=24 * 5):
     """Create an energy system and optimize the dispatch at least costs."""
-<<<<<<< HEAD
-    Entity.registry = None
-=======
->>>>>>> 2ef25fe5
 
     filename = os.path.join(os.path.dirname(__file__), "input_data.csv")
     data = pd.read_csv(filename, sep=",")
