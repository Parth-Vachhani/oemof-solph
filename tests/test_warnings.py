--- conflicted
+++ resolved
@@ -28,7 +28,6 @@
     warnings.simplefilter(action="ignore", category=FutureWarning)
 
 
-<<<<<<< HEAD
 def test_that_the_sink_warnings_actually_get_raised(warning_fixture):
     """Sink doesn't warn about potentially erroneous usage."""
     look_out = network.Bus()
@@ -43,8 +42,6 @@
         assert msg in str(w[-1].message)
 
 
-=======
->>>>>>> 319bca6e
 def test_filtered_warning(warning_fixture):
     """Sink doesn't warn about potentially erroneous usage."""
     warnings.filterwarnings("ignore", category=SuspiciousUsageWarning)
