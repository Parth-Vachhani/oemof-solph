--- conflicted
+++ resolved
@@ -78,12 +78,8 @@
         # Make sure every parameter used is mentioned in the exception's
         # message.
         assert parameter in str(caught.exception)
-<<<<<<< HEAD
-        # Make sure an `AttributeError` is raised for each deprecated parameter
-=======
         # Make sure an `AttributeError` is raised for each deprecated
         # parameter.
->>>>>>> 85521f3d
         tools.assert_raises(
             AttributeError,
             solph.components.GenericStorage,
