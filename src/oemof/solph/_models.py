# -*- coding: utf-8 -*-

"""Solph Optimization Models.

SPDX-FileCopyrightText: Uwe Krien <krien@uni-bremen.de>
SPDX-FileCopyrightText: Simon Hilpert
SPDX-FileCopyrightText: Cord Kaldemeyer
SPDX-FileCopyrightText: gplssm
SPDX-FileCopyrightText: Patrik Schönfeldt
SPDX-FileCopyrightText: Saeed Sayadi
SPDX-FileCopyrightText: Johannes Kochems

SPDX-License-Identifier: MIT

"""
import logging
import warnings
from logging import getLogger

from oemof.tools import debugging
from pyomo import environ as po
from pyomo.core.plugins.transform.relax_integrality import RelaxIntegrality
from pyomo.opt import SolverFactory

from oemof.solph import processing
from oemof.solph.buses._bus import BusBlock
from oemof.solph.components._transformer import TransformerBlock
from oemof.solph.flows._invest_non_convex_flow_block import (
    InvestNonConvexFlowBlock,
)
from oemof.solph.flows._investment_flow_block import InvestmentFlowBlock
from oemof.solph.flows._non_convex_flow_block import NonConvexFlowBlock
from oemof.solph.flows._simple_flow_block import SimpleFlowBlock
from oemof.solph._plumbing import sequence


class LoggingError(BaseException):
    """Raised when the wrong logging level is used."""

    pass


class BaseModel(po.ConcreteModel):
    """The BaseModel for other solph-models (Model)

    Parameters
    ----------
    energysystem : EnergySystem object
        Object that holds the nodes of an oemof energy system graph
    constraint_groups : list (optional)
        Solph looks for these groups in the given energy system and uses them
        to create the constraints of the optimization problem.
        Defaults to `Model.CONSTRAINTS`
    objective_weighting : array like (optional)
        Weights used for temporal objective function
        expressions. If nothing is passed, `timeincrement` will be used which
        is calculated from the freq length of the energy system timeindex or
        can be directly passed as a sequence.
    auto_construct : boolean
        If this value is true, the set, variables, constraints, etc. are added,
        automatically when instantiating the model. For sequential model
        building process set this value to False
        and use methods `_add_parent_block_sets`,
        `_add_parent_block_variables`, `_add_blocks`, `_add_objective`

    Attributes
    ----------
    timeincrement : sequence
        Time increments
    flows : dict
        Flows of the model
    name : str
        Name of the model
    es : solph.EnergySystem
        Energy system of the model
    meta : `pyomo.opt.results.results_.SolverResults` or None
        Solver results
    dual : `pyomo.core.base.suffix.Suffix` or None
        Store the dual variables of the model if pyomo suffix is set to IMPORT
    rc : `pyomo.core.base.suffix.Suffix` or None
        Store the reduced costs of the model if pyomo suffix is set to IMPORT
    """

    # The default list of constraint groups to be used for a model
    CONSTRAINT_GROUPS = []

    def __init__(self, energysystem, **kwargs):
        """Initialize a BaseModel, using its energysystem as well as
        optional kwargs for specifying the timeincrement, objective_weighting
        and constraint_groups."""
        super().__init__()

        # Check root logger. Due to a problem with pyomo the building of the
        # model will take up to a 100 times longer if the root logger is set
        # to DEBUG

        if getLogger().level <= 10 and kwargs.get("debug", False) is False:
            msg = (
                "The root logger level is 'DEBUG'.\nDue to a communication "
                "problem between solph and the pyomo package,\nusing the "
                "DEBUG level will slow down the modelling process by the "
                "factor ~100.\nIf you need the debug-logging you can "
                "initialise the Model with 'debug=True`\nYou should only do "
                "this for small models. To avoid the slow-down use the "
                "logger\nfunction of oemof.tools (read docstring) or "
                "change the level of the root logger:\n\nimport logging\n"
                "logging.getLogger().setLevel(logging.INFO)"
            )
            raise LoggingError(msg)

        # ########################  Arguments #################################

        self.name = kwargs.get("name", type(self).__name__)
        self.es = energysystem
        self.timeincrement = kwargs.get("timeincrement", self.es.timeincrement)

        self.objective_weighting = kwargs.get(
            "objective_weighting", self.timeincrement
        )

        self._constraint_groups = type(self).CONSTRAINT_GROUPS + kwargs.get(
            "constraint_groups", []
        )

        self._constraint_groups += [
            i
            for i in self.es.groups
            if hasattr(i, "CONSTRAINT_GROUP")
            and i not in self._constraint_groups
        ]

        self.flows = self.es.flows()

        self.solver_results = None
        self.dual = None
        self.rc = None

        if kwargs.get("auto_construct", True):
            self._construct()

    def _construct(self):
        """Construct a BaseModel by adding parent block sets and variables
        as well as child blocks and variables to it.
        """
        self._add_parent_block_sets()
        self._add_parent_block_variables()
        self._add_child_blocks()
        self._add_objective()

    def _add_parent_block_sets(self):
        """Method to create all sets located at the parent block, i.e. in the
        model itself, as they are to be shared across all model components.
        See the class :py:class:~oemof.solph._models.Model
        for the sets created.
        """
        pass

    def _add_parent_block_variables(self):
        """Method to create all variables located at the parent block,
        i.e. the model itself as these variables  are to be shared across
        all model components.
        See the class :py:class:~oemof.solph._models.Model
        for the `flow` variable created.
        """
        pass

    def _add_child_blocks(self):
        """Method to add the defined child blocks for components that have
        been grouped in the defined constraint groups. This collects all the
        constraints from the buses, components and flows blocks
        and adds them to the model.
        """
        for group in self._constraint_groups:
            # create instance for block
            block = group()
            # Add block to model
            self.add_component(str(block), block)
            # create constraints etc. related with block for all nodes
            # in the group
            block._create(group=self.es.groups.get(group))

    def _add_objective(self, sense=po.minimize, update=False):
        """Method to sum up all objective expressions from the child blocks
        that have been created. This method looks for `_objective_expression`
        attribute in the block definition and will call this method to add
        their return value to the objective function.
        """
        if update:
            self.del_component("objective")

        expr = 0

        for block in self.component_data_objects():
            if hasattr(block, "_objective_expression"):
                expr += block._objective_expression()

        self.objective = po.Objective(sense=sense, expr=expr)

    def receive_duals(self):
        """Method sets solver suffix to extract information about dual
        variables from solver. Shadow prices (duals) and reduced costs (rc) are
        set as attributes of the model.
        """
        # shadow prices
        self.dual = po.Suffix(direction=po.Suffix.IMPORT)
        # reduced costs
        self.rc = po.Suffix(direction=po.Suffix.IMPORT)

    def results(self):
        """Returns a nested dictionary of the results of this optimization.
        See the processing module for more information on results extraction.
        """
        return processing.results(self)

    def solve(self, solver="cbc", solver_io="lp", **kwargs):
        r"""Takes care of communication with solver to solve the model.

        Parameters
        ----------
        solver : string
            solver to be used e.g. "cbc", "glpk","gurobi","cplex"
        solver_io : string
            pyomo solver interface file format: "lp","python","nl", etc.
        \**kwargs : keyword arguments
            Possible keys can be set see below:

        Other Parameters
        ----------------
        solve_kwargs : dict
            Other arguments for the pyomo.opt.SolverFactory.solve() method
            Example : {"tee":True}
        cmdline_options : dict
            Dictionary with command line options for solver e.g.
            {"mipgap":"0.01"} results in "--mipgap 0.01"
            \{"interior":" "} results in "--interior"
            \Gurobi solver takes numeric parameter values such as
            {"method": 2}
        """
        solve_kwargs = kwargs.get("solve_kwargs", {})
        solver_cmdline_options = kwargs.get("cmdline_options", {})

        opt = SolverFactory(solver, solver_io=solver_io)
        # set command line options
        options = opt.options
        for k in solver_cmdline_options:
            options[k] = solver_cmdline_options[k]

        solver_results = opt.solve(self, **solve_kwargs)

        status = solver_results["Solver"][0]["Status"]
        termination_condition = solver_results["Solver"][0][
            "Termination condition"
        ]

        if status == "ok" and termination_condition == "optimal":
            logging.info("Optimization successful...")
        else:
            msg = (
                "Optimization ended with status {0} and termination "
                "condition {1}"
            )
            warnings.warn(
                msg.format(status, termination_condition), UserWarning
            )
        self.es.results = solver_results
        self.solver_results = solver_results

        return solver_results

    def relax_problem(self):
        """Relaxes integer variables to reals of optimization model self."""
        relaxer = RelaxIntegrality()
        relaxer._apply_to(self)

        return self


class Model(BaseModel):
    """An energy system model for operational and/or investment
    optimization.

    Parameters
    ----------
    energysystem : EnergySystem object
        Object that holds the nodes of an oemof energy system graph
    constraint_groups : list
        Solph looks for these groups in the given energy system and uses them
        to create the constraints of the optimization problem.
        Defaults to `Model.CONSTRAINT_GROUPS`
    discount_rate : float or None
        The rate used for discounting in a multi-period model.
        A 2% discount rate needs to be defined as 0.02.

    Note
    ----

    * The discount rate is only applicable for a multi-period model.
    * If you want to work with costs data in nominal terms,
      you should specify a discount rate.
    * By default, there is a discount rate of 2% in a multi-period model.
    * If you want to provide your costs data in real terms,
      just specify `discount_rate = 0`, i.e. effectively there will be
      no discounting.


    **The following basic sets are created**:

    NODES
        A set with all nodes of the given energy system.

    TIMESTEPS
        A set with all timesteps of the given time horizon.

    PERIODS
        A set with all investment periods of the given time horizon.

    TIMEINDEX
        A set with all time indices of the given time horizon, whereby
        time indices are defined as a tuple consisting of the period and the
        timestep. E.g. (2, 10) would be timestep 10 (which is exactly the same
        as in the TIMESTEPS set) and which is in period 2.

    FLOWS
        A 2 dimensional set with all flows. Index: `(source, target)`

    **The following basic variables are created**:

    flow
        Flow from source to target indexed by FLOWS, TIMEINDEX.
        Note: Bounds of this variable are set depending on attributes of
        the corresponding flow object.

    """

    CONSTRAINT_GROUPS = [
        BusBlock,
        TransformerBlock,
        InvestmentFlowBlock,
        SimpleFlowBlock,
        NonConvexFlowBlock,
        InvestNonConvexFlowBlock,
    ]

    def __init__(self, energysystem, discount_rate=None, **kwargs):
        if discount_rate is not None:
            self.discount_rate = discount_rate
        elif energysystem.periods is not None:
            self.discount_rate = 0.02
            msg = (
                f"By default, a discount_rate of {self.discount_rate} "
                f"is used for a multi-period model. "
                f"If you want to use another value, "
                f"you have to specify the `discount_rate` attribute."
            )
            warnings.warn(msg, debugging.SuspiciousUsageWarning)
        super().__init__(energysystem, **kwargs)

    def _add_parent_block_sets(self):
        """Add all basic sets to the model, i.e. NODES, TIMESTEPS and FLOWS.
        Also create sets PERIODS and TIMEINDEX used for multi-period models.
        """
        # set with all nodes
        self.NODES = po.Set(initialize=[n for n in self.es.nodes])

        if self.es.timeincrement is None:
            msg = (
                "The EnergySystem needs to have a valid 'timeincrement' "
                "attribute to build a model."
            )
            raise AttributeError(msg)

        # pyomo set for timesteps of optimization problem
        self.TIMESTEPS = po.Set(
            initialize=range(len(self.es.timeincrement)), ordered=True
        )
        self.TIMEPOINTS = po.Set(
            initialize=range(len(self.es.timeincrement) + 1), ordered=True
        )

        if self.es.periods is None:
            self.TIMEINDEX = po.Set(
                initialize=list(
                    zip(
                        [0] * len(self.es.timeincrement),
                        range(len(self.es.timeincrement)),
                    )
                ),
                ordered=True,
            )
            self.PERIODS = po.Set(initialize=[0])
        else:
            nested_list = [
                [k] * len(self.es.periods[k])
                for k in range(len(self.es.periods))
            ]
            flattened_list = [
                item for sublist in nested_list for item in sublist
            ]
            self.TIMEINDEX = po.Set(
                initialize=list(
                    zip(flattened_list, range(len(self.es.timeincrement)))
                ),
                ordered=True,
            )
            self.PERIODS = po.Set(
                initialize=sorted(list(set(range(len(self.es.periods)))))
            )

        # (Re-)Map timesteps to periods
        timesteps_in_period = {p: [] for p in self.PERIODS}
        for p, t in self.TIMEINDEX:
            timesteps_in_period[p].append(t)
        self.TIMESTEPS_IN_PERIOD = timesteps_in_period

        # previous timesteps
        previous_timesteps = [x - 1 for x in self.TIMESTEPS]
        previous_timesteps[0] = self.TIMESTEPS.last()

        self.previous_timesteps = dict(zip(self.TIMESTEPS, previous_timesteps))

        # pyomo set for all flows in the energy system graph
        self.FLOWS = po.Set(
            initialize=self.flows.keys(), ordered=True, dimen=2
        )

        self.BIDIRECTIONAL_FLOWS = po.Set(
            initialize=[k for (k, v) in self.flows.items() if v.bidirectional],
            ordered=True,
            dimen=2,
            within=self.FLOWS,
        )

        self.UNIDIRECTIONAL_FLOWS = po.Set(
            initialize=[
                k for (k, v) in self.flows.items() if not v.bidirectional
            ],
            ordered=True,
            dimen=2,
            within=self.FLOWS,
        )

    def _add_parent_block_variables(self):
        """Add the parent block variables, which is the `flow` variable,
        indexed by FLOWS and TIMEINDEX."""
        self.flow = po.Var(self.FLOWS, self.TIMEINDEX, within=po.Reals)

        for o, i in self.FLOWS:
            if self.flows[o, i].nominal_value is not None:
                if self.flows[o, i].fix[self.TIMESTEPS.at(1)] is not None:
                    for p, t in self.TIMEINDEX:
                        self.flow[o, i, p, t].value = (
                            self.flows[o, i].fix[t]
                            * self.flows[o, i].nominal_value
                        )
                        self.flow[o, i, p, t].fix()
                else:
                    for p, t in self.TIMEINDEX:
                        self.flow[o, i, p, t].setub(
                            self.flows[o, i].max[t]
                            * self.flows[o, i].nominal_value
                        )

                    if not self.flows[o, i].nonconvex:
                        for p, t in self.TIMEINDEX:
                            self.flow[o, i, p, t].setlb(
                                self.flows[o, i].min[t]
                                * self.flows[o, i].nominal_value
                            )
                    elif (o, i) in self.UNIDIRECTIONAL_FLOWS:
                        for p, t in self.TIMEINDEX:
                            self.flow[o, i, p, t].setlb(0)
            else:
                if (o, i) in self.UNIDIRECTIONAL_FLOWS:
<<<<<<< HEAD
                    for t in self.TIMESTEPS:
                        self.flow[o, i, t].setlb(0)


class CellularModel(po.ConcreteModel):
    """
    bla bla bla

    Parameters
    ----------
    EnergyCells: dict
        Dictionary where key is the upmost EnergyCell ("parent cell")
        containing all other cell instances (from a model point of view) and
        value is a list containing all EnergyCell objects (from an object point
        of view).
    """

    CONSTRAINT_GROUPS = [
        BusBlock,
        TransformerBlock,
        InvestmentFlowBlock,
        SimpleFlowBlock,
        NonConvexFlowBlock,
        InvestNonConvexFlowBlock,
    ]

    def __init__(self, EnergyCells, **kwargs):
        super().__init__()

        # Check root logger. Due to a problem with pyomo the building of the
        # model will take up to a 100 times longer if the root logger is set
        # to DEBUG

        if getLogger().level <= 10 and kwargs.get("debug", False) is False:
            msg = (
                "The root logger level is 'DEBUG'.\nDue to a communication "
                "problem between solph and the pyomo package,\nusing the "
                "DEBUG level will slow down the modelling process by the "
                "factor ~100.\nIf you need the debug-logging you can "
                "initialise the Model with 'debug=True`\nYou should only do "
                "this for small models. To avoid the slow-down use the "
                "logger\nfunction of oemof.tools (read docstring) or "
                "change the level of the root logger:\n\nimport logging\n"
                "logging.getLogger().setLevel(logging.INFO)"
            )
            raise LoggingError(msg)

        self.name = kwargs.get("name", type(self).__name__)

        # get the upmost energy cell
        self.es = list(EnergyCells.keys())[0]

        # get all child energy cells
        self.ec = EnergyCells[self.es]

        # add all groups together (concerns the constraint groups)
        self.groups = {}
        self.groups.update(self.es.groups)
        for cell in self.ec:
            for group_name, components in cell.groups.items():
                if group_name not in self.groups.keys():
                    self.groups.update({group_name: components})
                else:
                    try:
                        self.groups[group_name].update(components)
                    except:
                        msg = (
                            "Couldn't add components {0} to the already"
                            " existing set \n\n {1}".format(
                                components, self.groups[group_name]
                            )
                        )
                        raise Warning(msg)

        # add time increment
        self.timeincrement = kwargs.get("timeincrement", self.es.timeincrement)

        # set objective weighting
        self.objective_weighting = kwargs.get(
            "objective_weighting", self.timeincrement
        )

        # Create constraint groups of all groups-objects to _constraint_groups
        self._constraint_groups = type(self).CONSTRAINT_GROUPS + kwargs.get(
            "constraint_groups", []
        )
        self._constraint_groups += [
            i
            for i in self.groups
            if hasattr(i, "CONSTRAINT_GROUP")
            and i not in self._constraint_groups
        ]

        # add flows to the model
        self.flows = self.es.flows()
        for cell in self.ec:
            for io, f in cell.flows().items():
                if io not in self.flows.keys():
                    self.flows.update({io: f})
                else:
                    msg = (
                        "Two flows with identical input-output are tried to"
                        " be added to the CellularModel. Second flow is"
                        " skipped. {}".format({io: f})
                    )
                    raise Warning(msg)

        # create solver attributes
        self.solver_results = None
        self.dual = None
        self.rc = None

        # start construction of the model (if set to auto_construct)
        if kwargs.get("auto_construct", True):
            self._construct()

    def _construct(self):
        "copy pasted from Model class"
        self._add_parent_block_sets()
        self._add_parent_block_variables()
        self._add_child_blocks()
        self._add_objective()

    def _add_parent_block_sets(self):
        """Method to create all sets located at the parent block, i.e. in the
        model itself, as they are to be shared across all model components.
        See the class :py:class:~oemof.solph.models.Model for the sets created.
        """
        # collect all nodes from the child cells
        self.nodes = self.es.nodes
        for cell in self.ec:
            for node in cell.nodes:
                if node not in self.nodes:
                    self.nodes.append(node)
                else:
                    msg = (
                        "Two nodes of identical name are tried to be added"
                        " to `CellularModel.nodes`. Second node is skipped."
                        " \n{}".format(node)
                    )
                    raise Warning(msg)

        # create set with all nodes
        self.NODES = po.Set(initialize=[n for n in self.nodes])

        if self.es.timeincrement is None:
            msg = (
                "The EnergySystem needs to have a valid 'timeincrement' "
                "attribute to build a model."
            )
            raise AttributeError(msg)

        # create pyomo set for timesteps and timepoints of optimization problem
        self.TIMESTEPS = po.Set(
            initialize=range(len(self.es.timeincrement)), ordered=True
        )
        self.TIMEPOINTS = po.Set(
            initialize=range(len(self.es.timeincrement) + 1), ordered=True
        )

        # get previous timesteps
        previous_timesteps = [x - 1 for x in self.TIMESTEPS]
        previous_timesteps[0] = self.TIMESTEPS.last()
        self.previous_timesteps = dict(zip(self.TIMESTEPS, previous_timesteps))

        # create pyomo set for all flows in the energy system graph
        self.FLOWS = po.Set(
            initialize=self.flows.keys(), ordered=True, dimen=2
        )

        self.BIDIRECTIONAL_FLOWS = po.Set(
            initialize=[k for (k, v) in self.flows.items() if v.bidirectional],
            ordered=True,
            dimen=2,
            within=self.FLOWS,
        )

        self.UNIDIRECTIONAL_FLOWS = po.Set(
            initialize=[
                k for (k, v) in self.flows.items() if not v.bidirectional
            ],
            ordered=True,
            dimen=2,
            within=self.FLOWS,
        )

    def _add_parent_block_variables(self):
        """Method to create all variables located at the parent block,
        i.e. the model itself as these variables are to be shared across
        all model components.
        See the class :py:class:~oemof.solph._models.Model
        for the `flow` variable created.
        """
        # create a set of variables for all flows and timesteps as reals
        self.flow = po.Var(self.FLOWS, self.TIMESTEPS, within=po.Reals)
        # self.FLOWS: pyomo set of all flows of the energy system
        # self.flows: dict with all flows of the energy system
        # self.flow: pyomo Variable(s) for all flows at all timesteps
        for (o, i) in self.FLOWS:
            if self.flows[o, i].nominal_value is not None:
                if self.flows[o, i].fix[self.TIMESTEPS.at(1)] is not None:
                    # if nominal_value and fix is given,
                    # set flow to fix * nominal value
                    for t in self.TIMESTEPS:
                        self.flow[o, i, t].value = (
                            self.flows[o, i].fix[t]
                            * self.flows[o, i].nominal_value
                        )
                        self.flow[o, i, t].fix()
                else:
                    # if max is set, set that as upper bound for the variable
                    # max is by default set to 1
                    for t in self.TIMESTEPS:
                        self.flow[o, i, t].setub(
                            self.flows[o, i].max[t]
                            * self.flows[o, i].nominal_value
                        )

                    # TODO: why is that check for nonconvex necessary?
                    # set min value (if nonconvex isn't set) as lower bound
                    if not self.flows[o, i].nonconvex:
                        for t in self.TIMESTEPS:
                            self.flow[o, i, t].setlb(
                                self.flows[o, i].min[t]
                                * self.flows[o, i].nominal_value
                            )
                    # if flow is unidirectional (default)
                    # set lower bound to zero
                    elif (o, i) in self.UNIDIRECTIONAL_FLOWS:
                        for t in self.TIMESTEPS:
                            self.flow[o, i, t].setlb(0)
            else:
                # restrict flow to > 0 if unidirectional
                if (o, i) in self.UNIDIRECTIONAL_FLOWS:
                    for t in self.TIMESTEPS:
                        self.flow[o, i, t].setlb(0)

    def _add_child_blocks(self):
        """Method to add the defined child blocks for components that have
        been grouped in the defined constraint groups. This collects all the
        constraints from the component blocks and adds them to the model.
        """
        for group in self._constraint_groups:
            # create instance for block from _constraint_groups
            block = group()
            # add block to model
            self.add_component(str(block), block)
            # create the constraints of the block
            block._create(group=self.groups.get(group))

    def _add_objective(self, sense=po.minimize, update=False):
        """Method to sum up all objective expressions from the child blocks
        that have been created. This method looks for `_objective_expression`
        attribute in the block definition and will call this method to add
        their return value to the objective function.
        """
        if update:
            self.del_component("objective")

        expr = 0
        # TODO: for distributed optimization, this needs to be fitted!
        # get the objective function expression from each block
        for block in self.component_data_objects():
            if hasattr(block, "_objective_expression"):
                expr += block._objective_expression()

        self.objective = po.Objective(sense=sense, expr=expr)

    def receive_duals(self):
        """Method sets solver suffix to extract information about dual
        variables from solver. Shadow prices (duals) and reduced costs (rc) are
        set as attributes of the model.
        """
        # shadow prices
        self.dual = po.Suffix(direction=po.Suffix.IMPORT)
        # reduced costs
        self.rc = po.Suffix(direction=po.Suffix.IMPORT)

    def results(self):
        """Returns a nested dictionary of the results of this optimization.
        See the processing module for more information on results extraction.
        """
        return processing.results(self)

    def solve(self, solver="cbc", solver_io="lp", **kwargs):
        r"""Takes care of communication with solver to solve the model.

        Parameters
        ----------
        solver : string
            solver to be used e.g. "cbc", "glpk","gurobi","cplex"
        solver_io : string
            pyomo solver interface file format: "lp","python","nl", etc.
        \**kwargs : keyword arguments
            Possible keys can be set see below:

        Other Parameters
        ----------------
        solve_kwargs : dict
            Other arguments for the pyomo.opt.SolverFactory.solve() method
            Example : {"tee":True}
        cmdline_options : dict
            Dictionary with command line options for solver e.g.
            {"mipgap":"0.01"} results in "--mipgap 0.01"
            \{"interior":" "} results in "--interior"
            \Gurobi solver takes numeric parameter values such as
            {"method": 2}
        """
        solve_kwargs = kwargs.get("solve_kwargs", {})
        solver_cmdline_options = kwargs.get("cmdline_options", {})

        opt = SolverFactory(solver, solver_io=solver_io)
        # set command line options
        options = opt.options
        for k in solver_cmdline_options:
            options[k] = solver_cmdline_options[k]

        solver_results = opt.solve(self, **solve_kwargs)

        status = solver_results["Solver"][0]["Status"]
        termination_condition = solver_results["Solver"][0][
            "Termination condition"
        ]

        if status == "ok" and termination_condition == "optimal":
            logging.info("Optimization successful...")
        else:
            msg = (
                "Optimization ended with status {0} and termination "
                "condition {1}"
            )
            warnings.warn(
                msg.format(status, termination_condition), UserWarning
            )
        self.es.results = solver_results
        self.solver_results = solver_results

        return solver_results

    def relax_problem(self):
        """Relaxes integer variables of optimization model to reals."""
        relaxer = RelaxIntegrality()
        relaxer._apply_to(self)

        return self
=======
                    for p, t in self.TIMEINDEX:
                        self.flow[o, i, p, t].setlb(0)
>>>>>>> 1687fa97
<|MERGE_RESOLUTION|>--- conflicted
+++ resolved
@@ -471,9 +471,8 @@
                             self.flow[o, i, p, t].setlb(0)
             else:
                 if (o, i) in self.UNIDIRECTIONAL_FLOWS:
-<<<<<<< HEAD
-                    for t in self.TIMESTEPS:
-                        self.flow[o, i, t].setlb(0)
+                    for p, t in self.TIMEINDEX:
+                        self.flow[o, i, p, t].setlb(0)
 
 
 class CellularModel(po.ConcreteModel):
@@ -680,7 +679,7 @@
                             self.flows[o, i].fix[t]
                             * self.flows[o, i].nominal_value
                         )
-                        self.flow[o, i, t].fix()
+                        self.flow[o, i, p, t].fix()
                 else:
                     # if max is set, set that as upper bound for the variable
                     # max is by default set to 1
@@ -693,21 +692,21 @@
                     # TODO: why is that check for nonconvex necessary?
                     # set min value (if nonconvex isn't set) as lower bound
                     if not self.flows[o, i].nonconvex:
-                        for t in self.TIMESTEPS:
-                            self.flow[o, i, t].setlb(
+                        for p, t in self.TIMEINDEX:
+                            self.flow[o, i, p, t].setlb(
                                 self.flows[o, i].min[t]
                                 * self.flows[o, i].nominal_value
                             )
                     # if flow is unidirectional (default)
                     # set lower bound to zero
                     elif (o, i) in self.UNIDIRECTIONAL_FLOWS:
-                        for t in self.TIMESTEPS:
-                            self.flow[o, i, t].setlb(0)
+                        for p, t in self.TIMEINDEX:
+                            self.flow[o, i, p, t].setlb(0)
             else:
                 # restrict flow to > 0 if unidirectional
                 if (o, i) in self.UNIDIRECTIONAL_FLOWS:
-                    for t in self.TIMESTEPS:
-                        self.flow[o, i, t].setlb(0)
+                    for p, t in self.TIMEINDEX:
+                        self.flow[o, i, p, t].setlb(0)
 
     def _add_child_blocks(self):
         """Method to add the defined child blocks for components that have
@@ -816,8 +815,4 @@
         relaxer = RelaxIntegrality()
         relaxer._apply_to(self)
 
-        return self
-=======
-                    for p, t in self.TIMEINDEX:
-                        self.flow[o, i, p, t].setlb(0)
->>>>>>> 1687fa97
+        return self