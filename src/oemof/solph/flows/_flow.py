--- conflicted
+++ resolved
@@ -81,29 +81,12 @@
         The costs associated with one unit of the flow. If this is set the
         costs will be added to the objective expression of the optimization
         problem.
-<<<<<<< HEAD
     fixed : boolean
         Boolean value indicating if a flow is fixed during the optimization
         problem to its ex-ante set value. Used in combination with the
         :attr:`fix`.
     integer : boolean
         Set True to bound the flow values to integers.
-=======
-    investment : :class:`Investment <oemof.solph.options.Investment>`
-        Object indicating if a nominal_value of the flow is determined by
-        the optimization problem. Note: This will refer all attributes to an
-        investment variable instead of to the nominal_value. The nominal_value
-        should not be set (or set to None) if an investment object is used.
-    nonconvex : :class:`NonConvex <oemof.solph.options.NonConvex>`
-        If a nonconvex flow object is added here, the flow constraints will
-        be altered significantly as the mathematical model for the flow
-        will be different, i.e. constraint etc. from
-        :class:`NonConvexFlowBlock <oemof.solph.blocks.NonConvexFlowBlock>`
-        will be used instead of
-        :class:`FlowBlock <oemof.solph.blocks.FlowBlock>`.
-        Note: at the moment this does not work if the investment attribute is
-        set .
->>>>>>> 6cd2461b
 
     Notes
     -----
