# -*- coding: utf-8 -*-

"""
Implementation of demand-side management (demand response) which allows for

* modeling load shifting and/or shedding of a given baseline demand
  for a demand response portfolio,
* assessing both, a pure dispatch and an investment model and
* choosing among different (storage-alike) implementations.

SPDX-FileCopyrightText: Uwe Krien <krien@uni-bremen.de>
SPDX-FileCopyrightText: Simon Hilpert
SPDX-FileCopyrightText: Cord Kaldemeyer
SPDX-FileCopyrightText: Patrik Schönfeldt
SPDX-FileCopyrightText: Johannes Röder
SPDX-FileCopyrightText: jakob-wo
SPDX-FileCopyrightText: gplssm
SPDX-FileCopyrightText: jnnr
SPDX-FileCopyrightText: Julian Endres
SPDX-FileCopyrightText: Johannes Kochems (jokochems)

SPDX-License-Identifier: MIT

"""
import itertools

from numpy import mean
from pyomo.core.base.block import ScalarBlock
from pyomo.environ import BuildAction
from pyomo.environ import Constraint
from pyomo.environ import Expression
from pyomo.environ import NonNegativeReals
from pyomo.environ import Set
from pyomo.environ import Var

from oemof.solph._options import Investment
from oemof.solph._plumbing import sequence
from oemof.solph.components._sink import Sink


class SinkDSM(Sink):
    r"""
    Demand Side Management implemented as a Sink with flexibility potential
    to deviate from the baseline demand in upwards or downwards direction.

    There are several approaches possible which can be selected:

    * DIW: Based on the paper by Zerrahn, Alexander and Schill, Wolf-Peter
      (2015): On the representation of demand-side management in power system
      models, in: Energy (84), pp. 840-845,
      `10.1016/j.energy.2015.03.037
      <https://doi.org/10.1016/j.energy.2015.03.037>`_,
      accessed 08.01.2021, pp. 842-843.
    * DLR: Based on the PhD thesis of Gils, Hans Christian (2015):
      `Balancing of Intermittent Renewable Power Generation by Demand Response
      and Thermal Energy Storage`, Stuttgart,
      `<http://dx.doi.org/10.18419/opus-6888>`_,
      accessed 08.01.2021, pp. 67-70.
    * oemof: Created by Julian Endres. A fairly simple DSM representation which
      demands the energy balance to be levelled out in fixed cycles

    An evaluation of different modeling approaches has been carried out and
    presented at the INREC 2020. Some of the results are as follows:

    * DIW: A solid implementation with the tendency of slight overestimization
      of potentials since a `shift_time` is not included. It may get
      computationally expensive due to a high time-interlinkage in constraint
      formulations.
    * DLR: An extensive modeling approach for demand response which neither
      leads to an over- nor underestimization of potentials and balances
      modeling detail and computation intensity. `fixes` and
      `addition` should both be set to True which is the default value.
    * oemof: A very computationally efficient approach which only requires the
      energy balance to be levelled out in certain intervals. If demand
      response is not at the center of the research and/or parameter
      availability is limited, this approach should be chosen.
      Note that approach `oemof` does allow for load shedding,
      but does not impose a limit on maximum amount of shedded energy.

    SinkDSM adds additional constraints that allow to shift energy in certain
    time window constrained by `capacity_up` and `capacity_down`.

    Parameters
    ----------
    demand: numeric
        original electrical demand (normalized)
        For investment modeling, it is advised to use the maximum of the
        demand timeseries and the cumulated (fixed) infeed time series
        for normalization, because the balancing potential may be determined by
        both. Elsewhise, underinvestments may occur.
    capacity_up: int or array
        maximum DSM capacity that may be increased (normalized)
    capacity_down: int or array
        maximum DSM capacity that may be reduced (normalized)
    approach: str, one of 'oemof', 'DIW', 'DLR'
        Choose one of the DSM modeling approaches. Read notes about which
        parameters to be applied for which approach.

        oemof :

            Simple model in which the load shift must be compensated in a
            predefined fixed interval (`shift_interval` is mandatory).
            Within time windows of the length `shift_interval` DSM
            up and down shifts are balanced. For details see
            :class:`~SinkDSMOemofBlock` resp.
            :class:`~SinkDSMOemofInvestmentBlock`.

        DIW :

            Sophisticated model based on the formulation by
            Zerrahn & Schill (2015a). The load shift of the component must be
            compensated in a predefined delay time (`delay_time` is
            mandatory).
            For details see
            :class:`~SinkDSMDIWBlock` resp.
            :class:`~SinkDSMDIWInvestmentBlock`.

        DLR :

            Sophisticated model based on the formulation by
            Gils (2015). The load shift of the component must be
            compensated in a predefined delay time (`delay_time` is
            mandatory).
            For details see
            :class:`~SinkDSMDLRBlock` resp.
            :class:`~SinkDSMDLRInvestmentBlock`.
    shift_interval: int
        Only used when `approach` is set to "oemof". Otherwise, can be
        None.
        It's the interval in which between :math:`DSM_{t}^{up}` and
        :math:`DSM_{t}^{down}` have to be compensated.
    delay_time: int
        Only used when `approach` is set to "DIW" or "DLR". Otherwise,
        can be None.
        Length of symmetrical time windows around :math:`t` in which
        :math:`DSM_{t}^{up}` and :math:`DSM_{t,tt}^{down}` have to be
        compensated.
        Note: For approach 'DLR', an iterable is constructed in order
        to model flexible delay times
    shift_time: int
        Only used when `approach` is set to "DLR".
        Duration of a single upwards or downwards shift (half a shifting cycle
        if there is immediate compensation)
    shed_time: int
        Only used when `shed_eligibility` is set to True.
        Maximum length of a load shedding process at full capacity
        (used within energy limit constraint)
    max_demand: numeric
        Maximum demand prior to demand response
    max_capacity_down: numeric
        Maximum capacity eligible for downshifts
        prior to demand response (used for dispatch mode)
    max_capacity_up: numeric
        Maximum capacity eligible for upshifts
        prior to demand response (used for dispatch mode)
    flex_share_down: float
        Flexible share of installed capacity
        eligible for downshifts (used for invest mode)
    flex_share_up: float
        Flexible share of installed capacity
        eligible for upshifts (used for invest mode)
    cost_dsm_up : int
        Cost per unit of DSM activity that increases the demand
    cost_dsm_down_shift : int
        Cost per unit of DSM activity that decreases the demand
        for load shifting
    cost_dsm_down_shed : int
        Cost per unit of DSM activity that decreases the demand
        for load shedding
    efficiency : float
        Efficiency factor for load shifts (between 0 and 1)
    recovery_time_shift : int
        Only used when `approach` is set to "DIW".
        Minimum time between the end of one load shifting process
        and the start of another for load shifting processes
    recovery_time_shed : int
        Minimum time between the end of one load shifting process
        and the start of another for load shedding processes
    ActivateYearLimit : boolean
        Only used when `approach` is set to "DLR".
        Control parameter; activates constraints for year limit if set to True
    ActivateDayLimit : boolean
        Only used when `approach` is set to "DLR".
        Control parameter; activates constraints for day limit if set to True
    n_yearLimit_shift : int
        Only used when `approach` is set to "DLR".
        Maximum number of load shifts at full capacity per year, used to limit
        the amount of energy shifted per year. Optional parameter that is only
        needed when ActivateYearLimit is True
    n_yearLimit_shed : int
        Only used when `approach` is set to "DLR".
        Maximum number of load sheds at full capacity per year, used to limit
        the amount of energy shedded per year. Mandatory parameter if load
        shedding is allowed by setting `shed_eligibility` to True
    t_dayLimit: int
        Only used when `approach` is set to "DLR".
        Maximum duration of load shifts at full capacity per day, used to limit
        the amount of energy shifted per day. Optional parameter that is only
        needed when ActivateDayLimit is True
    addition : boolean
        Only used when `approach` is set to "DLR".
        Boolean parameter indicating whether or not to include additional
        constraint (which corresponds to Eq. 10
        from Zerrahn and Schill (2015a))
    fixes : boolean
        Only used when `approach` is set to "DLR".
        Boolean parameter indicating whether or not to include additional
        fixes. These comprise prohibiting shifts which cannot be balanced
        within the optimization timeframe
    shed_eligibility : boolean
        Boolean parameter indicating whether unit is eligible for
        load shedding
    shift_eligibility : boolean
        Boolean parameter indicating whether unit is eligible for
        load shifting

    Note
    ----

    * When you set up a dispatch model, you have to specify `max_capacity_up`,
      `max_capacity_down` and `max_demand`. Don't set `flex_share_up`
      and `flex_share_down` which shall only used for investment modeling.
    * When using the investment mode, you have to specify `flex_share_up`
      and `flex_share_down` instead of `max_capacity_up`,
      `max_capacity_down` and `max_demand`.
    * `method` has been renamed to `approach`.
    * As many constraints and dependencies are created in approach "DIW",
      computational cost might be high with a large `delay_time` and with model
      of high temporal resolution.
    * The approach "DLR" preforms better in terms of calculation time,
      compared to the approach "DIW".
    * Using `approach` "DIW" or "DLR" might result in demand shifts that
      exceed the specified delay time by activating up and down simultaneously
      in the time steps between to DSM events. Thus, the purpose of this
      component is to model demand response portfolios rather than individual
      demand units.
    * It's not recommended to assign cost to the flow that connects
      :class:`~SinkDSM` with a bus. Instead, use `cost_dsm_up`
      or `cost_dsm_down_shift`.
    * Variable costs may be attributed to upshifts, downshifts or both.
      Costs for shedding may deviate from that for shifting
      (usually costs for shedding are much larger and equal to the value
      of lost load).

    """

    def __init__(
        self,
        demand,
        capacity_up,
        capacity_down,
        approach,
        shift_interval=None,
        delay_time=None,
        shift_time=None,
        shed_time=None,
        max_demand=None,
        max_capacity_down=None,
        max_capacity_up=None,
        flex_share_down=None,
        flex_share_up=None,
        cost_dsm_up=0,
        cost_dsm_down_shift=0,
        cost_dsm_down_shed=0,
        efficiency=1,
        recovery_time_shift=None,
        recovery_time_shed=None,
        ActivateYearLimit=False,
        ActivateDayLimit=False,
        n_yearLimit_shift=None,
        n_yearLimit_shed=None,
        t_dayLimit=None,
        addition=True,
        fixes=True,
        shed_eligibility=True,
        shift_eligibility=True,
        **kwargs,
    ):
        super().__init__(**kwargs)

        self.capacity_up = sequence(capacity_up)
        self.capacity_down = sequence(capacity_down)
        self.demand = sequence(demand)
        self.approach = approach
        self.shift_interval = shift_interval
        if not approach == "DLR":
            self.delay_time = delay_time
        else:
            self.delay_time = [el for el in range(1, delay_time + 1)]
        self.shift_time = shift_time
        self.shed_time = shed_time

        # Attributes are only needed if no investments occur
        self.max_capacity_down = max_capacity_down
        self.max_capacity_up = max_capacity_up
        self.max_demand = max_demand

        # Attributes for investment modeling
        if flex_share_down is not None:
            if max_capacity_down is None and max_demand is None:
                self.flex_share_down = flex_share_down
            else:
                e1 = (
                    "Please determine either **flex_share_down "
                    "(investment modeling)\n or set "
                    "**max_demand and **max_capacity_down "
                    "(dispatch modeling).\n"
                    "Otherwise, overdetermination occurs."
                )
                raise AttributeError(e1)
        else:
            if max_capacity_down is None or max_demand is None:
                e2 = (
                    "If you do not specify **flex_share_down\n"
                    "which should be used for investment modeling,\n"
                    "you have to specify **max_capacity_down "
                    "and **max_demand\n"
                    "instead which should be used for dispatch modeling."
                )
                raise AttributeError(e2)
            else:
                self.flex_share_down = self.max_capacity_down / self.max_demand

        if flex_share_up is not None:
            if max_capacity_up is None and max_demand is None:
                self.flex_share_up = flex_share_up
            else:
                e3 = (
                    "Please determine either flex_share_up "
                    "(investment modeling)\n or set "
                    "max_demand and max_capacity_up (dispatch modeling).\n"
                    "Otherwise, overdetermination occurs."
                )
                raise AttributeError(e3)
        else:
            if max_capacity_up is None or max_demand is None:
                e4 = (
                    "If you do not specify **flex_share_up\n"
                    "which should be used for investment modeling,\n"
                    "you have to specify **max_capacity_up "
                    "and **max_demand\n"
                    "instead which should be used for dispatch modeling."
                )
                raise AttributeError(e4)
            else:
                self.flex_share_up = self.max_capacity_up / self.max_demand

        self.cost_dsm_up = sequence(cost_dsm_up)
        self.cost_dsm_down_shift = sequence(cost_dsm_down_shift)
        self.cost_dsm_down_shed = sequence(cost_dsm_down_shed)
        self.efficiency = efficiency
        self.capacity_down_mean = mean(capacity_down)
        self.capacity_up_mean = mean(capacity_up)
        self.recovery_time_shift = recovery_time_shift
        self.recovery_time_shed = recovery_time_shed
        self.ActivateYearLimit = ActivateYearLimit
        self.ActivateDayLimit = ActivateDayLimit
        self.n_yearLimit_shift = n_yearLimit_shift
        self.n_yearLimit_shed = n_yearLimit_shed
        self.t_dayLimit = t_dayLimit
        self.addition = addition
        self.fixes = fixes
        self.shed_eligibility = shed_eligibility
        self.shift_eligibility = shift_eligibility

        # Check whether investment mode is active or not
        self.investment = kwargs.get("investment")
        self._invest_group = isinstance(self.investment, Investment)

        if (
            self.max_demand is None
            or self.max_capacity_up is None
            or self.max_capacity_down is None
        ) and not self._invest_group:
            e5 = (
                "If you are setting up a dispatch model, "
                "you have to specify **max_demand**, **max_capacity_up** "
                "and **max_capacity_down**.\n"
                "The values you might have passed for **flex_share_up** "
                "and **flex_share_down** will be ignored and only used in "
                "an investment model."
            )
            raise AttributeError(e5)

        if self._invest_group:
            self._check_invest_attributes()

    def _check_invest_attributes(self):
        if (
            self.investment is not None
            and (
                self.max_demand
                or self.max_capacity_down
                or self.max_capacity_up
            )
            is not None
        ):
            e6 = (
                "If an investment object is defined, the invest variable "
                "replaces the **max_demand, the **max_capacity_down "
                "as well as\n"
                "the **max_capacity_up values. Therefore, **max_demand,\n"
                "**max_capacity_up and **max_capacity_down values should be "
                "'None'.\n"
            )
            raise AttributeError(e6)

    def constraint_group(self):
        possible_approaches = ["DIW", "DLR", "oemof"]

        if self.approach in [possible_approaches[0], possible_approaches[1]]:
            if self.delay_time is None:
                raise ValueError(
                    "Please define: **delay_time" " is a mandatory parameter"
                )
            if not self.shed_eligibility and not self.shift_eligibility:
                raise ValueError(
                    "At least one of **shed_eligibility"
                    " and **shift_eligibility must be True"
                )
            if self.shed_eligibility:
                if self.recovery_time_shed is None:
                    raise ValueError(
                        "If unit is eligible for load shedding,"
                        " **recovery_time_shed must be defined"
                    )

        if self.approach == possible_approaches[0]:
            if self._invest_group is True:
                return SinkDSMDIWInvestmentBlock
            else:
                return SinkDSMDIWBlock

        elif self.approach == possible_approaches[1]:
            if self._invest_group is True:
                return SinkDSMDLRInvestmentBlock
            else:
                return SinkDSMDLRBlock

        elif self.approach == possible_approaches[2]:
            if self.shift_interval is None:
                raise ValueError(
                    "Please define: **shift_interval"
                    " is a mandatory parameter"
                )
            if self._invest_group is True:
                return SinkDSMOemofInvestmentBlock
            else:
                return SinkDSMOemofBlock
        else:
            raise ValueError(
                'The "approach" must be one of the following set: '
                '"{}"'.format('" or "'.join(possible_approaches))
            )


class SinkDSMOemofBlock(ScalarBlock):
    r"""Constraints for SinkDSM with "oemof" approach

    **The following constraints are created for approach = "oemof":**

    .. _SinkDSMOemofBlock equations:

    .. math::
        &
        (1) \quad DSM_{t}^{up} = 0 \\
        & \quad \quad \quad \quad \forall t \in \mathbb{T}
        \quad \textrm{if} \quad e_{shift} = \textrm{False} \\
        & \\
        &
        (2) \quad DSM_{t}^{do, shed} = 0 \\
        & \quad \quad \quad \quad \forall t \in \mathbb{T}
        \quad \textrm{if} \quad e_{shed} = \textrm{False} \\
        & \\
        &
        (3) \quad \dot{E}_{t} = demand_{t} \cdot demand_{max} + DSM_{t}^{up}
        - DSM_{t}^{do, shift} - DSM_{t}^{do, shed} \\
        & \quad \quad \quad \quad \forall t \in \mathbb{T} \\
        & \\
        &
        (4) \quad  DSM_{t}^{up} \leq E_{t}^{up} \cdot E_{up, max} \\
        & \quad \quad \quad \quad \forall t \in \mathbb{T} \\
        & \\
        &
        (5) \quad DSM_{t}^{do, shift} + DSM_{t}^{do, shed}
        \leq  E_{t}^{do} \cdot E_{do, max} \\
        & \quad \quad \quad \quad \forall t \in \mathbb{T} \\
        & \\
        &
        (6) \quad  \sum_{t=t_s}^{t_s+\tau} DSM_{t}^{up} \cdot \eta =
        \sum_{t=t_s}^{t_s+\tau} DSM_{t}^{do, shift} \\
        & \quad \quad \quad \quad \forall t_s \in \{k \in \mathbb{T}
        \mid k \mod \tau = 0\} \\

    **The following parts of the objective function are created:**

    .. math::
        &
        (DSM_{t}^{up} \cdot cost_{t}^{dsm, up}
        + DSM_{t}^{do, shift} \cdot cost_{t}^{dsm, do, shift}
        + DSM_{t}^{do, shed} \cdot cost_{t}^{dsm, do, shed})
        \cdot \omega_{t} \\
        & \quad \quad \quad \quad \forall t \in \mathbb{T} \\

    **Table: Symbols and attribute names of variables and parameters**

    .. table:: Variables (V) and Parameters (P)
        :widths: 1, 1, 1, 1

        ================================= ======================== ==== =======================================
        symbol                            attribute                type explanation
        ================================= ======================== ==== =======================================
        :math:`DSM_{t}^{up}`              `dsm_up[g, t]`           V    DSM up shift (capacity shifted upwards)
        :math:`DSM_{t}^{do, shift}`       `dsm_do_shift[g, t]`     V    DSM down shift (capacity shifted downwards)
        :math:`DSM_{t}^{do, shed}`        `dsm_do_shed[g, t]`      V    DSM shedded (capacity shedded, i.e. not compensated for)
        :math:`\dot{E}_{t}`               `SinkDSM.inputs`         V    Energy flowing in from (electrical) inflow bus
        :math:`demand_{t}`                `demand[t]`              P    (Electrical) demand series (normalized)
        :math:`demand_{max}`              `max_demand`             P    Maximum demand value
        :math:`E_{t}^{do}`                `capacity_down[t]`       P    | Capacity  allowed for a load adjustment downwards
                                                                        | (normalized; shifting + shedding)
        :math:`E_{t}^{up}`                `capacity_up[t]`         P    Capacity allowed for a shift upwards (normalized)
        :math:`E_{do, max}`               `max_capacity_down`      P    | Maximum capacity allowed for a load adjustment downwards
                                                                        | (shifting + shedding)
        :math:`E_{up, max}`               `max_capacity_up`        P    Maximum capacity allowed for a shift upwards
        :math:`\tau`                      `shift_interval`         P    | interval (time within which the
                                                                        | energy balance must be levelled out)
        :math:`\eta`                      `efficiency`             P    Efficiency for load shifting processes
        :math:`\mathbb{T}`                                         P    Time steps of the model
        :math:`e_{shift}`                 `shift_eligibility`      P    | Boolean parameter indicating if unit can be used
                                                                        | for load shifting
        :math:`e_{shed}`                  `shed_eligibility`       P    | Boolean parameter indicating if unit can be used
                                                                        | for load shedding
        :math:`cost_{t}^{dsm, up}`        `cost_dsm_up[t]`         P    Variable costs for an upwards shift
        :math:`cost_{t}^{dsm, do, shift}` `cost_dsm_down_shift[t]` P    Variable costs for a downwards shift (load shifting)
        :math:`cost_{t}^{dsm, do, shed}`  `cost_dsm_down_shift[t]` P    Variable costs for shedding load
        :math:`\omega_{t}`                                         P    Objective weighting of the model for timestep t
        ================================= ======================== ==== =======================================

    """  # noqa: E501
    CONSTRAINT_GROUP = True

    def __init__(self, *args, **kwargs):
        super().__init__(*args, **kwargs)

    def _create(self, group=None):
        if group is None:
            return None

        m = self.parent_block()

        # for all DSM components get inflow from a bus
        for n in group:
            n.inflow = list(n.inputs)[0]

        #  ************* SETS *********************************

        # Set of DSM Components
        self.dsm = Set(initialize=[n for n in group])

        #  ************* VARIABLES *****************************

        # Variable load shift down
        self.dsm_do_shift = Var(
            self.dsm, m.TIMESTEPS, initialize=0, within=NonNegativeReals
        )

        # Variable load shedding
        self.dsm_do_shed = Var(
            self.dsm, m.TIMESTEPS, initialize=0, within=NonNegativeReals
        )

        # Variable load shift up
        self.dsm_up = Var(
            self.dsm, m.TIMESTEPS, initialize=0, within=NonNegativeReals
        )

        #  ************* CONSTRAINTS *****************************

        def _shift_shed_vars_rule(block):
            """Force shifting resp. shedding variables to zero dependent
            on how boolean parameters for shift resp. shed eligibility
            are set.
            """
            for t in m.TIMESTEPS:
                for g in group:
                    if not g.shift_eligibility:
                        lhs = self.dsm_up[g, t]
                        rhs = 0

                        block.shift_shed_vars.add((g, t), (lhs == rhs))

                    if not g.shed_eligibility:
                        lhs = self.dsm_do_shed[g, t]
                        rhs = 0

                        block.shift_shed_vars.add((g, t), (lhs == rhs))

        self.shift_shed_vars = Constraint(group, m.TIMESTEPS, noruleinit=True)
        self.shift_shed_vars_build = BuildAction(rule=_shift_shed_vars_rule)

        # Demand Production Relation
        def _input_output_relation_rule(block):
            """Relation between input data and pyomo variables.
            The actual demand after DSM.
            Generator Production == Demand_el +- DSM
            """
            for t in m.TIMESTEPS:
                for g in group:
                    # Inflow from bus
                    lhs = m.flow[g.inflow, g, t]

                    # Demand + DSM_up - DSM_down
                    rhs = (
                        g.demand[t] * g.max_demand
                        + self.dsm_up[g, t]
                        - self.dsm_do_shift[g, t]
                        - self.dsm_do_shed[g, t]
                    )

                    # add constraint
                    block.input_output_relation.add((g, t), (lhs == rhs))

        self.input_output_relation = Constraint(
            group, m.TIMESTEPS, noruleinit=True
        )
        self.input_output_relation_build = BuildAction(
            rule=_input_output_relation_rule
        )

        # Upper bounds relation
        def dsm_up_constraint_rule(block):
            """Realised upward load shift at time t has to be smaller than
            upward DSM capacity at time t.
            """
            for t in m.TIMESTEPS:
                for g in group:
                    # DSM up
                    lhs = self.dsm_up[g, t]
                    # Capacity dsm_up
                    rhs = g.capacity_up[t] * g.max_capacity_up

                    # add constraint
                    block.dsm_up_constraint.add((g, t), (lhs <= rhs))

        self.dsm_up_constraint = Constraint(
            group, m.TIMESTEPS, noruleinit=True
        )
        self.dsm_up_constraint_build = BuildAction(rule=dsm_up_constraint_rule)

        # Upper bounds relation
        def dsm_down_constraint_rule(block):
            """Realised downward load shift at time t has to be smaller than
            downward DSM capacity at time t.
            """
            for t in m.TIMESTEPS:
                for g in group:
                    # DSM down
                    lhs = self.dsm_do_shift[g, t] + self.dsm_do_shed[g, t]
                    # Capacity dsm_down
                    rhs = g.capacity_down[t] * g.max_capacity_down

                    # add constraint
                    block.dsm_down_constraint.add((g, t), (lhs <= rhs))

        self.dsm_down_constraint = Constraint(
            group, m.TIMESTEPS, noruleinit=True
        )
        self.dsm_down_constraint_build = BuildAction(
            rule=dsm_down_constraint_rule
        )

        def dsm_sum_constraint_rule(block):
            """Relation to compensate the total amount of positive
            and negative DSM in between the shift_interval.
            This constraint is building balance in full intervals starting
            with index 0. The last interval might not be full.
            """
            for g in group:
                intervals = range(
                    m.TIMESTEPS[1], m.TIMESTEPS[-1], g.shift_interval
                )

                for interval in intervals:
                    if (interval + g.shift_interval - 1) > m.TIMESTEPS[-1]:
                        timesteps = range(interval, m.TIMESTEPS[-1] + 1)
                    else:
                        timesteps = range(
                            interval, interval + g.shift_interval
                        )

                    # DSM up/down
                    lhs = (
                        sum(self.dsm_up[g, tt] for tt in timesteps)
                        * g.efficiency
                    )
                    # value
                    rhs = sum(self.dsm_do_shift[g, tt] for tt in timesteps)

                    # add constraint
                    block.dsm_sum_constraint.add((g, interval), (lhs == rhs))

        self.dsm_sum_constraint = Constraint(
            group, m.TIMESTEPS, noruleinit=True
        )
        self.dsm_sum_constraint_build = BuildAction(
            rule=dsm_sum_constraint_rule
        )

    def _objective_expression(self):
        r"""Objective expression with variable costs for DSM activity"""

        m = self.parent_block()

        dsm_cost = 0

        for t in m.TIMESTEPS:
            for g in self.dsm:
                dsm_cost += (
                    self.dsm_up[g, t]
                    * g.cost_dsm_up[t]
                    * m.objective_weighting[t]
                )
                dsm_cost += (
                    self.dsm_do_shift[g, t] * g.cost_dsm_down_shift[t]
                    + self.dsm_do_shed[g, t] * g.cost_dsm_down_shed[t]
                ) * m.objective_weighting[t]

        self.cost = Expression(expr=dsm_cost)

        return self.cost


<<<<<<< HEAD
class SinkDSMOemofInvestmentBlock(SimpleBlock):
    r"""Constraints for SinkDSM with "oemof" approach and `investment`
    defined
=======
class SinkDSMOemofInvestmentBlock(ScalarBlock):
    r"""Constraints for SinkDSM with "oemof" approach and :attr:`investment`
>>>>>>> e780c3fc

    **The following constraints are created for approach = "oemof"
    with an investment object defined:**

    .. _SinkDSMOemofInvestmentBlock equations:

    .. math::
        &
        (1) \quad invest_{min} \leq invest \leq invest_{max} \\
        & \\
        &
        (2) \quad DSM_{t}^{up} = 0 \\
        & \quad \quad \quad \quad \forall t \in \mathbb{T}
        \quad \textrm{if} \quad e_{shift} = \textrm{False} \\
        & \\
        &
        (3) \quad DSM_{t}^{do, shed} = 0 \\
        & \quad \quad \quad \quad \forall t \in \mathbb{T}
        \quad \textrm{if} \quad e_{shed} = \textrm{False} \\
        & \\
        &
        (4) \quad \dot{E}_{t} = demand_{t} \cdot (invest + E_{exist})
        + DSM_{t}^{up} - DSM_{t}^{do, shift} - DSM_{t}^{do, shed} \\
        & \quad \quad \quad \quad \forall t \in \mathbb{T} \\
        & \\
        &
        (5) \quad  DSM_{t}^{up} \leq E_{t}^{up} \cdot (invest + E_{exist})
        \cdot s_{flex, up} \\
        & \quad \quad \quad \quad \forall t \in \mathbb{T} \\
        & \\
        &
        (6) \quad DSM_{t}^{do, shift} +  DSM_{t}^{do, shed} \leq
        E_{t}^{do} \cdot (invest + E_{exist}) \cdot s_{flex, do} \\
        & \quad \quad \quad \quad \forall t \in \mathbb{T} \\
        & \\
        &
        (7) \quad  \sum_{t=t_s}^{t_s+\tau} DSM_{t}^{up} \cdot \eta =
        \sum_{t=t_s}^{t_s+\tau} DSM_{t}^{do, shift} \\
        & \quad \quad \quad \quad \forall t_s \in
        \{k \in \mathbb{T} \mid k \mod \tau = 0\} \\

    **The following parts of the objective function are created:**

    * Investment annuity:

    .. math::
        &
        invest \cdot costs_{invest} \\

    * Variable costs:

    .. math::
        &
        (DSM_{t}^{up} \cdot cost_{t}^{dsm, up}
        + DSM_{t}^{do, shift} \cdot cost_{t}^{dsm, do, shift}
        + DSM_{t}^{do, shed} \cdot cost_{t}^{dsm, do, shed})
        \cdot \omega_{t} \\
        & \quad \quad \quad \quad \forall t \in \mathbb{T} \\

    See remarks in
    :class:`oemof.solph.components.experimental._sink_dsm.SinkDSMOemofBlock`.

    **Symbols and attribute names of variables and parameters**

    * Please refer to
      :class:`oemof.solph.components.experimental._sink_dsm.SinkDSMOemofBlock`.
      for a variables and parameter description.
    * The following variables and parameters are exclusively used for
      investment modeling:

    .. table:: Variables (V) and Parameters (P)
        :widths: 1, 1, 1, 1

        ================================= ======================== ==== =======================================
        symbol                            attribute                type explanation
        ================================= ======================== ==== =======================================
        :math:`invest`                    `invest`                 V    | DSM capacity invested in
                                                                        | Equals to the additionally installed capacity.
                                                                        | The capacity share eligible for a shift is determined by flex share(s).
        :math:`invest_{min}`              `investment.minimum`     P    minimum investment
        :math:`invest_{max}`              `investment.maximum`     P    maximum investment
        :math:`E_{exist}`                 `investment.existing`    P    existing DSM capacity
        :math:`s_{flex, up}`              `flex_share_up`          P    share of invested capacity that may be shift upwards at maximum
        :math:`s_{flex, do}`              `flex_share_do`          P    share of invested capacity that may be shift downwards at maximum
        :math:`costs_{invest}`            `investment.ep_costs`    P    specific investment annuity
        ================================= ======================== ==== =======================================

    """  # noqa: E501
    CONSTRAINT_GROUP = True

    def __init__(self, *args, **kwargs):
        super().__init__(*args, **kwargs)

    def _create(self, group=None):
        if group is None:
            return None

        m = self.parent_block()

        # for all DSM components get inflow from a bus
        for n in group:
            n.inflow = list(n.inputs)[0]

        #  ************* SETS *********************************

        # Set of DSM Components
        self.investdsm = Set(initialize=[n for n in group])

        #  ************* VARIABLES *****************************

        # Define bounds for investments in demand response
        def _dsm_investvar_bound_rule(block, g):
            """Rule definition to bound the
            invested demand response capacity `invest`.
            """
            return g.investment.minimum, g.investment.maximum

        # Investment in DR capacity
        self.invest = Var(
            self.investdsm,
            within=NonNegativeReals,
            bounds=_dsm_investvar_bound_rule,
        )

        # Variable load shift down
        self.dsm_do_shift = Var(
            self.investdsm, m.TIMESTEPS, initialize=0, within=NonNegativeReals
        )

        # Variable load shedding
        self.dsm_do_shed = Var(
            self.investdsm, m.TIMESTEPS, initialize=0, within=NonNegativeReals
        )

        # Variable load shift up
        self.dsm_up = Var(
            self.investdsm, m.TIMESTEPS, initialize=0, within=NonNegativeReals
        )

        #  ************* CONSTRAINTS *****************************

        def _shift_shed_vars_rule(block):
            """Force shifting resp. shedding variables to zero dependent
            on how boolean parameters for shift resp. shed eligibility
            are set.
            """
            for t in m.TIMESTEPS:
                for g in group:
                    if not g.shift_eligibility:
                        lhs = self.dsm_up[g, t]
                        rhs = 0

                        block.shift_shed_vars.add((g, t), (lhs == rhs))

                    if not g.shed_eligibility:
                        lhs = self.dsm_do_shed[g, t]
                        rhs = 0

                        block.shift_shed_vars.add((g, t), (lhs == rhs))

        self.shift_shed_vars = Constraint(group, m.TIMESTEPS, noruleinit=True)
        self.shift_shed_vars_build = BuildAction(rule=_shift_shed_vars_rule)

        # Demand Production Relation
        def _input_output_relation_rule(block):
            """Relation between input data and pyomo variables.
            The actual demand after DSM.
            Generator Production == Demand_el +- DSM
            """
            for t in m.TIMESTEPS:
                for g in group:
                    # Inflow from bus
                    lhs = m.flow[g.inflow, g, t]

                    # Demand + DSM_up - DSM_down
                    rhs = (
                        g.demand[t] * (self.invest[g] + g.investment.existing)
                        + self.dsm_up[g, t]
                        - self.dsm_do_shift[g, t]
                        - self.dsm_do_shed[g, t]
                    )

                    # add constraint
                    block.input_output_relation.add((g, t), (lhs == rhs))

        self.input_output_relation = Constraint(
            group, m.TIMESTEPS, noruleinit=True
        )
        self.input_output_relation_build = BuildAction(
            rule=_input_output_relation_rule
        )

        # Upper bounds relation
        def dsm_up_constraint_rule(block):
            """Realised upward load shift at time t has to be smaller than
            upward DSM capacity at time t.
            """
            for t in m.TIMESTEPS:
                for g in group:
                    # DSM up
                    lhs = self.dsm_up[g, t]
                    # Capacity dsm_up
                    rhs = (
                        g.capacity_up[t]
                        * (self.invest[g] + g.investment.existing)
                        * g.flex_share_up
                    )

                    # add constraint
                    block.dsm_up_constraint.add((g, t), (lhs <= rhs))

        self.dsm_up_constraint = Constraint(
            group, m.TIMESTEPS, noruleinit=True
        )
        self.dsm_up_constraint_build = BuildAction(rule=dsm_up_constraint_rule)

        # Upper bounds relation
        def dsm_down_constraint_rule(block):
            """Realised downward load shift at time t has to be smaller than
            downward DSM capacity at time t.
            """
            for t in m.TIMESTEPS:
                for g in group:
                    # DSM down
                    lhs = self.dsm_do_shift[g, t] + self.dsm_do_shed[g, t]
                    # Capacity dsm_down
                    rhs = (
                        g.capacity_down[t]
                        * (self.invest[g] + g.investment.existing)
                        * g.flex_share_down
                    )

                    # add constraint
                    block.dsm_down_constraint.add((g, t), (lhs <= rhs))

        self.dsm_down_constraint = Constraint(
            group, m.TIMESTEPS, noruleinit=True
        )
        self.dsm_down_constraint_build = BuildAction(
            rule=dsm_down_constraint_rule
        )

        def dsm_sum_constraint_rule(block):
            """Relation to compensate the total amount of positive
            and negative DSM in between the shift_interval.
            This constraint is building balance in full intervals starting
            with index 0. The last interval might not be full.
            """
            for g in group:
                intervals = range(
                    m.TIMESTEPS[1], m.TIMESTEPS[-1], g.shift_interval
                )

                for interval in intervals:
                    if (interval + g.shift_interval - 1) > m.TIMESTEPS[-1]:
                        timesteps = range(interval, m.TIMESTEPS[-1] + 1)
                    else:
                        timesteps = range(
                            interval, interval + g.shift_interval
                        )

                    # DSM up/down
                    lhs = (
                        sum(self.dsm_up[g, tt] for tt in timesteps)
                        * g.efficiency
                    )
                    # value
                    rhs = sum(self.dsm_do_shift[g, tt] for tt in timesteps)

                    # add constraint
                    block.dsm_sum_constraint.add((g, interval), (lhs == rhs))

        self.dsm_sum_constraint = Constraint(
            group, m.TIMESTEPS, noruleinit=True
        )
        self.dsm_sum_constraint_build = BuildAction(
            rule=dsm_sum_constraint_rule
        )

    def _objective_expression(self):
        r"""Objective expression with variable and investment costs for DSM"""

        m = self.parent_block()

        investment_costs = 0
        variable_costs = 0

        for g in self.investdsm:
            if g.investment.ep_costs is not None:
                investment_costs += self.invest[g] * g.investment.ep_costs
            else:
                raise ValueError("Missing value for investment costs!")
            for t in m.TIMESTEPS:
                variable_costs += (
                    self.dsm_up[g, t]
                    * g.cost_dsm_up[t]
                    * m.objective_weighting[t]
                )
                variable_costs += (
                    self.dsm_do_shift[g, t] * g.cost_dsm_down_shift[t]
                    + self.dsm_do_shed[g, t] * g.cost_dsm_down_shed[t]
                ) * m.objective_weighting[t]

        self.cost = Expression(expr=investment_costs + variable_costs)

        return self.cost


class SinkDSMDIWBlock(ScalarBlock):
    r"""Constraints for SinkDSM with "DIW" approach

    **The following constraints are created for approach = "DIW":**

    .. _SinkDSMDIWBlock equations:

    .. math::
        &
        (1) \quad DSM_{t}^{up} = 0 \\
        & \quad \quad \quad \quad \forall t \in \mathbb{T}
        \quad \textrm{if} \quad e_{shift} = \textrm{False} \\
        & \\
        &
        (2) \quad DSM_{t}^{do, shed} = 0 \\
        & \quad \quad \quad \quad \forall t \in \mathbb{T}
        \quad \textrm{if} \quad e_{shed} = \textrm{False} \\
        & \\
        &
        (3) \quad \dot{E}_{t} = demand_{t} \cdot demand_{max} + DSM_{t}^{up} -
        \sum_{tt=t-L}^{t+L} DSM_{tt,t}^{do, shift} - DSM_{t}^{do, shed} \\
        & \quad \quad \quad \quad \forall t \in \mathbb{T} \\
        & \\
        &
        (4) \quad DSM_{t}^{up} \cdot \eta =
        \sum_{tt=t-L}^{t+L} DSM_{t,tt}^{do, shift} \\
        & \quad \quad \quad \quad \forall t \in \mathbb{T} \\
        & \\
        &
        (5) \quad DSM_{t}^{up} \leq E_{t}^{up} \cdot E_{up, max} \\
        & \quad \quad \quad \quad \forall t \in \mathbb{T} \\
        & \\
        &
        (6) \quad \sum_{t=tt-L}^{tt+L} DSM_{t,tt}^{do, shift}
        + DSM_{tt}^{do, shed} \leq E_{tt}^{do} \cdot E_{do, max} \\
        & \quad \quad \quad \quad \forall tt \in \mathbb{T} \\
        & \\
        &
        (7) \quad DSM_{tt}^{up} + \sum_{t=tt-L}^{tt+L} DSM_{t,tt}^{do, shift}
        + DSM_{tt}^{do, shed} \leq
        max \{ E_{tt}^{up} \cdot E_{up, max},
        E_{tt}^{do} \cdot E_{do, max} \} \\
        & \quad \quad \quad \quad \forall tt \in \mathbb{T} \\
        & \\
        &
        (8) \quad \sum_{tt=t}^{t+R_{shi}-1} DSM_{tt}^{up}
        \leq E_{t}^{up} \cdot E_{up, max} \cdot L \cdot \Delta t \\
        & \quad \quad \quad \quad \forall t \in \mathbb{T} \\
        & \\
        &
        (9) \quad \sum_{tt=t}^{t+R_{she}-1} DSM_{tt}^{do, shed}
        \leq E_{t}^{do} \cdot E_{do, max} \cdot t_{shed} \cdot \Delta t \\
        & \quad \quad \quad \quad \forall t \in \mathbb{T} \\


    Note
    ----

    For the sake of readability, the handling of indices is not
    displayed here. E.g. evaluating a variable for `t-L` may lead to a negative
    and therefore infeasible index.
    This is addressed by limiting the sums to non-negative indices within the
    model index bounds. Please refer to the constraints implementation
    themselves.


    **The following parts of the objective function are created:**

    .. math::
        &
        (DSM_{t}^{up} \cdot cost_{t}^{dsm, up}
        + \sum_{tt=0}^{T} DSM_{t, tt}^{do, shift} \cdot
        cost_{t}^{dsm, do, shift}
        + DSM_{t}^{do, shed} \cdot cost_{t}^{dsm, do, shed})
        \cdot \omega_{t} \\
        & \quad \quad \quad \quad \forall t \in \mathbb{T} \\

    **Table: Symbols and attribute names of variables and parameters**

    .. table:: Variables (V) and Parameters (P)
        :widths: 1, 1, 1, 1

        ================================= ======================== ==== =======================================
        symbol                            attribute                type explanation
        ================================= ======================== ==== =======================================
        :math:`DSM_{t}^{up}`              `dsm_up[g, t]`           V    DSM up shift (additional load) in hour t
        :math:`DSM_{t, tt}^{do, shift}`   `dsm_do_shift[g, t, tt]` V    | DSM down shift (less load) in hour tt
                                                                        | to compensate for upwards shifts in hour t
        :math:`DSM_{t}^{do, shed}`        `dsm_do_shed[g, t]`      V    DSM shedded (capacity shedded, i.e. not compensated for)
        :math:`\dot{E}_{t}`               `SinkDSM.inputs`         V    Energy flowing in from (electrical) inflow bus
        :math:`L`                         `delay_time`             P    | Maximum delay time for load shift
                                                                        | (time until the energy balance has to be levelled out again;
                                                                        | roundtrip time of one load shifting cycle, i.e. time window
                                                                        | for upshift and compensating downshift)
        :math:`t_{she}`                   `shed_time`              P    Maximum time for one load shedding process
        :math:`demand_{t}`                `demand[t]`              P    (Electrical) demand series (normalized)
        :math:`demand_{max}`              `max_demand`             P    Maximum demand value
        :math:`E_{t}^{do}`                `capacity_down[t]`       P    | Capacity  allowed for a load adjustment downwards
                                                                        | (normalized; shifting + shedding)
        :math:`E_{t}^{up}`                `capacity_up[t]`         P    Capacity allowed for a shift upwards (normalized)
        :math:`E_{do, max}`               `max_capacity_down`      P    | Maximum capacity allowed for a load adjustment downwards
                                                                        | (shifting + shedding)
        :math:`E_{up, max}`               `max_capacity_up`        P    Maximum capacity allowed for a shift upwards
        :math:`\eta`                      `efficiency`             P    Efficiency for load shifting processes
        :math:`\mathbb{T}`                                         P    Time steps of the model
        :math:`e_{shift}`                 `shift_eligibility`      P    | Boolean parameter indicating if unit can be used
                                                                        | for load shifting
        :math:`e_{shed}`                  `shed_eligibility`       P    | Boolean parameter indicating if unit can be used
                                                                        | for load shedding
        :math:`cost_{t}^{dsm, up}`        `cost_dsm_up[t]`         P    Variable costs for an upwards shift
        :math:`cost_{t}^{dsm, do, shift}` `cost_dsm_down_shift[t]` P    Variable costs for a downwards shift (load shifting)
        :math:`cost_{t}^{dsm, do, shed}`  `cost_dsm_down_shift[t]` P    Variable costs for shedding load
        :math:`\omega_{t}`                                         P    Objective weighting of the model for timestep t
        :math:`R_{shi}`                   `recovery_time_shift`    P    | Minimum time between the end of one load shifting process
                                                                        | and the start of another
        :math:`R_{she}`                   `recovery_time_shed`     P    | Minimum time between the end of one load shedding process
                                                                        | and the start of another
        :math:`\Delta t`                                           P    The time increment of the model
        :math:`\omega_{t}`                                         P    Objective weighting of the model for timestep t
        ================================= ======================== ==== =======================================

    """  # noqa E:501
    CONSTRAINT_GROUP = True

    def __init__(self, *args, **kwargs):
        super().__init__(*args, **kwargs)

    def _create(self, group=None):
        if group is None:
            return None

        m = self.parent_block()

        # for all DSM components get inflow from a bus
        for n in group:
            n.inflow = list(n.inputs)[0]

        #  ************* SETS *********************************

        # Set of DSM Components
        self.dsm = Set(initialize=[g for g in group])

        #  ************* VARIABLES *****************************

        # Variable load shift down
        self.dsm_do_shift = Var(
            self.dsm,
            m.TIMESTEPS,
            m.TIMESTEPS,
            initialize=0,
            within=NonNegativeReals,
        )

        # Variable load shedding
        self.dsm_do_shed = Var(
            self.dsm, m.TIMESTEPS, initialize=0, within=NonNegativeReals
        )

        # Variable load shift up
        self.dsm_up = Var(
            self.dsm, m.TIMESTEPS, initialize=0, within=NonNegativeReals
        )

        #  ************* CONSTRAINTS *****************************

        def _shift_shed_vars_rule(block):
            """Force shifting resp. shedding variables to zero dependent
            on how boolean parameters for shift resp. shed eligibility
            are set.
            """
            for t in m.TIMESTEPS:
                for g in group:
                    if not g.shift_eligibility:
                        lhs = self.dsm_up[g, t]
                        rhs = 0

                        block.shift_shed_vars.add((g, t), (lhs == rhs))

                    if not g.shed_eligibility:
                        lhs = self.dsm_do_shed[g, t]
                        rhs = 0

                        block.shift_shed_vars.add((g, t), (lhs == rhs))

        self.shift_shed_vars = Constraint(group, m.TIMESTEPS, noruleinit=True)
        self.shift_shed_vars_build = BuildAction(rule=_shift_shed_vars_rule)

        # Demand Production Relation
        def _input_output_relation_rule(block):
            """Relation between input data and pyomo variables.
            The actual demand after DSM.
            Sink Inflow == Demand +- DSM
            """
            for t in m.TIMESTEPS:
                for g in group:
                    # first time steps: 0 + delay time
                    if t <= g.delay_time:

                        # Inflow from bus
                        lhs = m.flow[g.inflow, g, t]
                        # Demand +- DSM
                        rhs = (
                            g.demand[t] * g.max_demand
                            + self.dsm_up[g, t]
                            - sum(
                                self.dsm_do_shift[g, tt, t]
                                for tt in range(t + g.delay_time + 1)
                            )
                            - self.dsm_do_shed[g, t]
                        )

                        # add constraint
                        block.input_output_relation.add((g, t), (lhs == rhs))

                    # main use case
                    elif g.delay_time < t <= m.TIMESTEPS[-1] - g.delay_time:

                        # Inflow from bus
                        lhs = m.flow[g.inflow, g, t]
                        # Demand +- DSM
                        rhs = (
                            g.demand[t] * g.max_demand
                            + self.dsm_up[g, t]
                            - sum(
                                self.dsm_do_shift[g, tt, t]
                                for tt in range(
                                    t - g.delay_time, t + g.delay_time + 1
                                )
                            )
                            - self.dsm_do_shed[g, t]
                        )

                        # add constraint
                        block.input_output_relation.add((g, t), (lhs == rhs))

                    # last time steps: end - delay time
                    else:

                        # Inflow from bus
                        lhs = m.flow[g.inflow, g, t]
                        # Demand +- DSM
                        rhs = (
                            g.demand[t] * g.max_demand
                            + self.dsm_up[g, t]
                            - sum(
                                self.dsm_do_shift[g, tt, t]
                                for tt in range(
                                    t - g.delay_time, m.TIMESTEPS[-1] + 1
                                )
                            )
                            - self.dsm_do_shed[g, t]
                        )

                        # add constraint
                        block.input_output_relation.add((g, t), (lhs == rhs))

        self.input_output_relation = Constraint(
            group, m.TIMESTEPS, noruleinit=True
        )
        self.input_output_relation_build = BuildAction(
            rule=_input_output_relation_rule
        )

        # Equation 7 (resp. 7')
        def dsm_up_down_constraint_rule(block):
            """Equation 7 (resp. 7') by Zerrahn & Schill:
            Every upward load shift has to be compensated by downward load
            shifts in a defined time frame. Slightly modified equations for
            the first and last time steps due to variable initialization.
            Efficiency value depicts possible energy losses through
            load shifting (Equation 7').
            """
            for t in m.TIMESTEPS:
                for g in group:

                    # first time steps: 0 + delay time
                    if t <= g.delay_time:

                        # DSM up
                        lhs = self.dsm_up[g, t] * g.efficiency
                        # DSM down
                        rhs = sum(
                            self.dsm_do_shift[g, t, tt]
                            for tt in range(t + g.delay_time + 1)
                        )

                        # add constraint
                        block.dsm_updo_constraint.add((g, t), (lhs == rhs))

                    # main use case
                    elif g.delay_time < t <= m.TIMESTEPS[-1] - g.delay_time:

                        # DSM up
                        lhs = self.dsm_up[g, t] * g.efficiency
                        # DSM down
                        rhs = sum(
                            self.dsm_do_shift[g, t, tt]
                            for tt in range(
                                t - g.delay_time, t + g.delay_time + 1
                            )
                        )

                        # add constraint
                        block.dsm_updo_constraint.add((g, t), (lhs == rhs))

                    # last time steps: end - delay time
                    else:

                        # DSM up
                        lhs = self.dsm_up[g, t] * g.efficiency
                        # DSM down
                        rhs = sum(
                            self.dsm_do_shift[g, t, tt]
                            for tt in range(
                                t - g.delay_time, m.TIMESTEPS[-1] + 1
                            )
                        )

                        # add constraint
                        block.dsm_updo_constraint.add((g, t), (lhs == rhs))

        self.dsm_updo_constraint = Constraint(
            group, m.TIMESTEPS, noruleinit=True
        )
        self.dsm_updo_constraint_build = BuildAction(
            rule=dsm_up_down_constraint_rule
        )

        # Equation 8
        def dsm_up_constraint_rule(block):
            """Equation 8 by Zerrahn & Schill:
            Realised upward load shift at time t has to be smaller than
            upward DSM capacity at time t.
            """
            for t in m.TIMESTEPS:
                for g in group:
                    # DSM up
                    lhs = self.dsm_up[g, t]
                    # Capacity dsm_up
                    rhs = g.capacity_up[t] * g.max_capacity_up

                    # add constraint
                    block.dsm_up_constraint.add((g, t), (lhs <= rhs))

        self.dsm_up_constraint = Constraint(
            group, m.TIMESTEPS, noruleinit=True
        )
        self.dsm_up_constraint_build = BuildAction(rule=dsm_up_constraint_rule)

        # Equation 9 (modified)
        def dsm_do_constraint_rule(block):
            """Equation 9 by Zerrahn & Schill:
            Realised downward load shift at time t has to be smaller than
            downward DSM capacity at time t.
            """
            for tt in m.TIMESTEPS:
                for g in group:

                    # first times steps: 0 + delay
                    if tt <= g.delay_time:

                        # DSM down
                        lhs = (
                            sum(
                                self.dsm_do_shift[g, t, tt]
                                for t in range(tt + g.delay_time + 1)
                            )
                            + self.dsm_do_shed[g, tt]
                        )
                        # Capacity DSM down
                        rhs = g.capacity_down[tt] * g.max_capacity_down

                        # add constraint
                        block.dsm_do_constraint.add((g, tt), (lhs <= rhs))

                    # main use case
                    elif g.delay_time < tt <= m.TIMESTEPS[-1] - g.delay_time:

                        # DSM down
                        lhs = (
                            sum(
                                self.dsm_do_shift[g, t, tt]
                                for t in range(
                                    tt - g.delay_time, tt + g.delay_time + 1
                                )
                            )
                            + self.dsm_do_shed[g, tt]
                        )
                        # Capacity DSM down
                        rhs = g.capacity_down[tt] * g.max_capacity_down

                        # add constraint
                        block.dsm_do_constraint.add((g, tt), (lhs <= rhs))

                    # last time steps: end - delay time
                    else:

                        # DSM down
                        lhs = (
                            sum(
                                self.dsm_do_shift[g, t, tt]
                                for t in range(
                                    tt - g.delay_time, m.TIMESTEPS[-1] + 1
                                )
                            )
                            + self.dsm_do_shed[g, tt]
                        )
                        # Capacity DSM down
                        rhs = g.capacity_down[tt] * g.max_capacity_down

                        # add constraint
                        block.dsm_do_constraint.add((g, tt), (lhs <= rhs))

        self.dsm_do_constraint = Constraint(
            group, m.TIMESTEPS, noruleinit=True
        )
        self.dsm_do_constraint_build = BuildAction(rule=dsm_do_constraint_rule)

        # Equation 10
        def c2_constraint_rule(block):
            """Equation 10 by Zerrahn & Schill:
            The realised DSM up or down at time T has to be smaller than
            the maximum downward or upward capacity at time T. Therefore, in
            total each individual DSM unit within the modeled portfolio
            can only be shifted up OR down at a given time.
            """
            for tt in m.TIMESTEPS:
                for g in group:

                    # first times steps: 0 + delay time
                    if tt <= g.delay_time:

                        # DSM up/down
                        lhs = (
                            self.dsm_up[g, tt]
                            + sum(
                                self.dsm_do_shift[g, t, tt]
                                for t in range(tt + g.delay_time + 1)
                            )
                            + self.dsm_do_shed[g, tt]
                        )
                        # max capacity at tt
                        rhs = max(
                            g.capacity_up[tt] * g.max_capacity_up,
                            g.capacity_down[tt] * g.max_capacity_down,
                        )

                        # add constraint
                        block.C2_constraint.add((g, tt), (lhs <= rhs))

                    elif g.delay_time < tt <= m.TIMESTEPS[-1] - g.delay_time:

                        # DSM up/down
                        lhs = (
                            self.dsm_up[g, tt]
                            + sum(
                                self.dsm_do_shift[g, t, tt]
                                for t in range(
                                    tt - g.delay_time, tt + g.delay_time + 1
                                )
                            )
                            + self.dsm_do_shed[g, tt]
                        )
                        # max capacity at tt
                        rhs = max(
                            g.capacity_up[tt] * g.max_capacity_up,
                            g.capacity_down[tt] * g.max_capacity_down,
                        )

                        # add constraint
                        block.C2_constraint.add((g, tt), (lhs <= rhs))

                    else:

                        # DSM up/down
                        lhs = (
                            self.dsm_up[g, tt]
                            + sum(
                                self.dsm_do_shift[g, t, tt]
                                for t in range(
                                    tt - g.delay_time, m.TIMESTEPS[-1] + 1
                                )
                            )
                            + self.dsm_do_shed[g, tt]
                        )
                        # max capacity at tt
                        rhs = max(
                            g.capacity_up[tt] * g.max_capacity_up,
                            g.capacity_down[tt] * g.max_capacity_down,
                        )

                        # add constraint
                        block.C2_constraint.add((g, tt), (lhs <= rhs))

        self.C2_constraint = Constraint(group, m.TIMESTEPS, noruleinit=True)
        self.C2_constraint_build = BuildAction(rule=c2_constraint_rule)

        def recovery_constraint_rule(block):
            """Equation 11 by Zerrahn & Schill:
            A recovery time is introduced to account for the fact that
            there may be some restrictions before the next load shift
            may take place. Rule is only applicable if a recovery time
            is defined.
            """
            for t in m.TIMESTEPS:
                for g in group:

                    # No need to build constraint if no recovery
                    # time is defined.
                    if g.recovery_time_shift not in [None, 0]:

                        # main use case
                        if t <= m.TIMESTEPS[-1] - g.recovery_time_shift:

                            # DSM up
                            lhs = sum(
                                self.dsm_up[g, tt]
                                for tt in range(t, t + g.recovery_time_shift)
                            )
                            # max energy shift for shifting process
                            rhs = (
                                g.capacity_up[t]
                                * g.max_capacity_up
                                * g.delay_time
                                * m.timeincrement[t]
                            )
                            # add constraint
                            block.recovery_constraint.add((g, t), (lhs <= rhs))

                        # last time steps: end - recovery time
                        else:

                            # DSM up
                            lhs = sum(
                                self.dsm_up[g, tt]
                                for tt in range(t, m.TIMESTEPS[-1] + 1)
                            )
                            # max energy shift for shifting process
                            rhs = (
                                g.capacity_up[t]
                                * g.max_capacity_up
                                * g.delay_time
                                * m.timeincrement[t]
                            )
                            # add constraint
                            block.recovery_constraint.add((g, t), (lhs <= rhs))

                    else:
                        pass  # return(Constraint.Skip)

        self.recovery_constraint = Constraint(
            group, m.TIMESTEPS, noruleinit=True
        )
        self.recovery_constraint_build = BuildAction(
            rule=recovery_constraint_rule
        )

        # Equation 9a from Zerrahn and Schill (2015b)
        def shed_limit_constraint_rule(block):
            """The following constraint is highly similar to equation 9a
            from Zerrahn and Schill (2015b): A recovery time for load
            shedding is introduced in order to limit the overall amount
            of shedded energy.
            """
            for t in m.TIMESTEPS:
                for g in group:

                    # Only applicable for load shedding
                    if g.shed_eligibility:

                        # main use case
                        if t <= m.TIMESTEPS[-1] - g.recovery_time_shed:

                            # DSM up
                            lhs = sum(
                                self.dsm_do_shed[g, tt]
                                for tt in range(t, t + g.recovery_time_shed)
                            )
                            # max energy shift for shifting process
                            rhs = (
                                g.capacity_down[t]
                                * g.max_capacity_down
                                * g.shed_time
                                * m.timeincrement[t]
                            )
                            # add constraint
                            block.shed_limit_constraint.add(
                                (g, t), (lhs <= rhs)
                            )

                        # last time steps: end - recovery time
                        else:

                            # DSM up
                            lhs = sum(
                                self.dsm_do_shed[g, tt]
                                for tt in range(t, m.TIMESTEPS[-1] + 1)
                            )
                            # max energy shift for shifting process
                            rhs = (
                                g.capacity_down[t]
                                * g.max_capacity_down
                                * g.shed_time
                                * m.timeincrement[t]
                            )
                            # add constraint
                            block.shed_limit_constraint.add(
                                (g, t), (lhs <= rhs)
                            )

                    else:
                        pass  # return(Constraint.Skip)

        self.shed_limit_constraint = Constraint(
            group, m.TIMESTEPS, noruleinit=True
        )
        self.shed_limit_constraint_build = BuildAction(
            rule=shed_limit_constraint_rule
        )

    def _objective_expression(self):
        r"""Objective expression with variable costs for DSM activity"""

        m = self.parent_block()

        dsm_cost = 0

        for t in m.TIMESTEPS:
            for g in self.dsm:
                dsm_cost += (
                    self.dsm_up[g, t]
                    * g.cost_dsm_up[t]
                    * m.objective_weighting[t]
                )
                dsm_cost += (
                    sum(self.dsm_do_shift[g, tt, t] for tt in m.TIMESTEPS)
                    * g.cost_dsm_down_shift[t]
                    + self.dsm_do_shed[g, t] * g.cost_dsm_down_shed[t]
                ) * m.objective_weighting[t]

        self.cost = Expression(expr=dsm_cost)

        return self.cost


<<<<<<< HEAD
class SinkDSMDIWInvestmentBlock(SimpleBlock):
    CONSTRAINT_GROUP = True
    r"""Constraints for SinkDSM with "DIW" approach and `investment` defined
=======
class SinkDSMDIWInvestmentBlock(ScalarBlock):
    r"""Constraints for SinkDSM with "DIW" approach and :attr:`investment`
>>>>>>> e780c3fc

    **The following constraints are created for approach = "DIW" with an
    investment object defined:**

    .. _SinkDSMDIWInvestmentBlock equations:

    .. math::
        &
        (1) \quad invest_{min} \leq invest \leq invest_{max} \\
        & \\
        &
        (2) \quad DSM_{t}^{up} = 0 \\
        & \quad \quad \quad \quad \forall t \in \mathbb{T}
        \quad \textrm{if} \quad e_{shift} = \textrm{False} \\
        & \\
        &
        (3) \quad DSM_{t}^{do, shed} = 0 \\
        & \quad \quad \quad \quad \forall t \in \mathbb{T}
        \quad \textrm{if} \quad e_{shed} = \textrm{False} \\
        & \\
        &
        (4) \quad \dot{E}_{t} = demand_{t} \cdot (invest + E_{exist})
        + DSM_{t}^{up} -
        \sum_{tt=t-L}^{t+L} DSM_{tt,t}^{do, shift} - DSM_{t}^{do, shed} \\
        & \quad \quad \quad \quad \forall t \in \mathbb{T} \\
        & \\
        &
        (5) \quad DSM_{t}^{up} \cdot \eta =
        \sum_{tt=t-L}^{t+L} DSM_{t,tt}^{do, shift} \\
        & \quad \quad \quad \quad \forall t \in \mathbb{T} \\
        & \\
        &
        (6) \quad DSM_{t}^{up} \leq E_{t}^{up} \cdot (invest + E_{exist})
        \ s_{flex, up} \\
        & \quad \quad \quad \quad \forall t \in \mathbb{T} \\
        & \\
        &
        (7) \quad \sum_{t=tt-L}^{tt+L} DSM_{t,tt}^{do, shift}
        + DSM_{tt}^{do, shed} \leq E_{tt}^{do} \cdot (invest + E_{exist})
        \cdot s_{flex, do} \\
        & \quad \quad \quad \quad \forall tt \in \mathbb{T} \\
        & \\
        &
        (8) \quad DSM_{tt}^{up} + \sum_{t=tt-L}^{tt+L} DSM_{t,tt}^{do, shift}
        + DSM_{tt}^{do, shed} \\
        & \quad \quad \leq max \{ E_{tt}^{up} \cdot s_{flex, up},
        E_{tt}^{do} \cdot s_{flex, do} \} \cdot (invest + E_{exist}) \\
        & \quad \quad \quad \quad \forall tt \in \mathbb{T} \\
        & \\
        &
        (9) \quad \sum_{tt=t}^{t+R-1} DSM_{tt}^{up}
        \leq E_{t}^{up} \cdot (invest + E_{exist})
        \cdot s_{flex, up} \cdot L \cdot \Delta t \\
        & \quad \quad \quad \quad \forall tt \in \mathbb{T} \\
        & \\
        &
        (10) \quad \sum_{tt=t}^{t+R-1} DSM_{tt}^{do, shed}
        \leq E_{t}^{do} \cdot (invest + E_{exist})
        \cdot s_{flex, do} \cdot t_{shed}
        \cdot \Delta t \\
        & \quad \quad \quad \quad \forall tt \in \mathbb{T} \\


    Note
    ----

    For the sake of readability, the handling of indices is not
    displayed here. E.g. evaluating a variable for `t-L` may lead to a negative
    and therefore infeasible index.
    This is addressed by limiting the sums to non-negative indices within the
    model index bounds. Please refer to the constraints implementation
    themselves.


    **The following parts of the objective function are created:**

    * Investment annuity:

    .. math::
        &
        invest \cdot costs_{invest} \\

    * Variable costs:

    .. math::
        &
        (DSM_{t}^{up} \cdot cost_{t}^{dsm, up}
        + \sum_{tt=0}^{T} DSM_{t, tt}^{do, shift} \cdot
        cost_{t}^{dsm, do, shift}
        + DSM_{t}^{do, shed} \cdot cost_{t}^{dsm, do, shed})
        \cdot \omega_{t} \\
        & \quad \quad \quad \quad \forall t \in \mathbb{T} \\

    **Table: Symbols and attribute names of variables and parameters**

    * Please refer to
      :class:`oemof.solph.components.experimental._sink_dsm.SinkDSMDIWBlock`
      for a variables and parameter description.
    * The following variables and parameters are exclusively used for
      investment modeling:

    .. table:: Variables (V) and Parameters (P)
        :widths: 1, 1, 1, 1

        ================================= ======================== ==== =======================================
        symbol                            attribute                type explanation
        ================================= ======================== ==== =======================================
        :math:`invest`                    `invest`                 V    | DSM capacity invested in
                                                                        | Equals to the additionally installed capacity.
                                                                        | The capacity share eligible for a shift is determined by flex share(s).
        :math:`invest_{min}`              `investment.minimum`     P    minimum investment
        :math:`invest_{max}`              `investment.maximum`     P    maximum investment
        :math:`E_{exist}`                 `investment.existing`    P    existing DSM capacity
        :math:`s_{flex, up}`              `flex_share_up`          P    share of invested capacity that may be shift upwards at maximum
        :math:`s_{flex, do}`              `flex_share_do`          P    share of invested capacity that may be shift downwards at maximum
        :math:`costs_{invest}`            `investment.ep_costs`    P    specific investment annuity
        ================================= ======================== ==== =======================================

    """  # noqa: E501

    def __init__(self, *args, **kwargs):
        super().__init__(*args, **kwargs)

    def _create(self, group=None):
        if group is None:
            return None

        m = self.parent_block()

        # for all DSM components get inflow from a bus
        for n in group:
            n.inflow = list(n.inputs)[0]

        #  ************* SETS *********************************

        # Set of DSM Components
        self.investdsm = Set(initialize=[g for g in group])

        #  ************* VARIABLES *****************************

        # Define bounds for investments in demand response
        def _dsm_investvar_bound_rule(block, g):
            """Rule definition to bound the
            demand response capacity invested in (`invest`).
            """
            return g.investment.minimum, g.investment.maximum

        # Investment in DR capacity
        self.invest = Var(
            self.investdsm,
            within=NonNegativeReals,
            bounds=_dsm_investvar_bound_rule,
        )

        # Variable load shift down
        self.dsm_do_shift = Var(
            self.investdsm,
            m.TIMESTEPS,
            m.TIMESTEPS,
            initialize=0,
            within=NonNegativeReals,
        )

        # Variable load shedding
        self.dsm_do_shed = Var(
            self.investdsm, m.TIMESTEPS, initialize=0, within=NonNegativeReals
        )

        # Variable load shift up
        self.dsm_up = Var(
            self.investdsm, m.TIMESTEPS, initialize=0, within=NonNegativeReals
        )

        #  ************* CONSTRAINTS *****************************

        def _shift_shed_vars_rule(block):
            """Force shifting resp. shedding variables to zero dependent
            on how boolean parameters for shift resp. shed eligibility
            are set.
            """
            for t in m.TIMESTEPS:
                for g in group:

                    if not g.shift_eligibility:
                        lhs = self.dsm_up[g, t]
                        rhs = 0

                        block.shift_shed_vars.add((g, t), (lhs == rhs))

                    if not g.shed_eligibility:
                        lhs = self.dsm_do_shed[g, t]
                        rhs = 0

                        block.shift_shed_vars.add((g, t), (lhs == rhs))

        self.shift_shed_vars = Constraint(group, m.TIMESTEPS, noruleinit=True)
        self.shift_shed_vars_build = BuildAction(rule=_shift_shed_vars_rule)

        # Demand Production Relation
        def _input_output_relation_rule(block):
            """Relation between input data and pyomo variables.
            The actual demand after DSM.
            Sink Inflow == Demand +- DSM
            """
            for t in m.TIMESTEPS:
                for g in group:

                    # first time steps: 0 + delay time
                    if t <= g.delay_time:

                        # Inflow from bus
                        lhs = m.flow[g.inflow, g, t]
                        # Demand +- DSM
                        rhs = (
                            g.demand[t]
                            * (self.invest[g] + g.investment.existing)
                            + self.dsm_up[g, t]
                            - sum(
                                self.dsm_do_shift[g, tt, t]
                                for tt in range(t + g.delay_time + 1)
                            )
                            - self.dsm_do_shed[g, t]
                        )

                        # add constraint
                        block.input_output_relation.add((g, t), (lhs == rhs))

                    # main use case
                    elif g.delay_time < t <= m.TIMESTEPS[-1] - g.delay_time:

                        # Inflow from bus
                        lhs = m.flow[g.inflow, g, t]
                        # Demand +- DSM
                        rhs = (
                            g.demand[t]
                            * (self.invest[g] + g.investment.existing)
                            + self.dsm_up[g, t]
                            - sum(
                                self.dsm_do_shift[g, tt, t]
                                for tt in range(
                                    t - g.delay_time, t + g.delay_time + 1
                                )
                            )
                            - self.dsm_do_shed[g, t]
                        )

                        # add constraint
                        block.input_output_relation.add((g, t), (lhs == rhs))

                    # last time steps: end - delay time
                    else:
                        # Inflow from bus
                        lhs = m.flow[g.inflow, g, t]
                        # Demand +- DSM
                        rhs = (
                            g.demand[t]
                            * (self.invest[g] + g.investment.existing)
                            + self.dsm_up[g, t]
                            - sum(
                                self.dsm_do_shift[g, tt, t]
                                for tt in range(
                                    t - g.delay_time, m.TIMESTEPS[-1] + 1
                                )
                            )
                            - self.dsm_do_shed[g, t]
                        )

                        # add constraint
                        block.input_output_relation.add((g, t), (lhs == rhs))

        self.input_output_relation = Constraint(
            group, m.TIMESTEPS, noruleinit=True
        )
        self.input_output_relation_build = BuildAction(
            rule=_input_output_relation_rule
        )

        # Equation 7 (resp. 7')
        def dsm_up_down_constraint_rule(block):
            """Equation 7 (resp. 7') by Zerrahn & Schill:
            Every upward load shift has to be compensated by downward load
            shifts in a defined time frame. Slightly modified equations for
            the first and last time steps due to variable initialization.
            Efficiency value depicts possible energy losses through
            load shifting (Equation 7').
            """
            for t in m.TIMESTEPS:
                for g in group:

                    # first time steps: 0 + delay time
                    if t <= g.delay_time:

                        # DSM up
                        lhs = self.dsm_up[g, t] * g.efficiency
                        # DSM down
                        rhs = sum(
                            self.dsm_do_shift[g, t, tt]
                            for tt in range(t + g.delay_time + 1)
                        )

                        # add constraint
                        block.dsm_updo_constraint.add((g, t), (lhs == rhs))

                    # main use case
                    elif g.delay_time < t <= m.TIMESTEPS[-1] - g.delay_time:

                        # DSM up
                        lhs = self.dsm_up[g, t] * g.efficiency
                        # DSM down
                        rhs = sum(
                            self.dsm_do_shift[g, t, tt]
                            for tt in range(
                                t - g.delay_time, t + g.delay_time + 1
                            )
                        )

                        # add constraint
                        block.dsm_updo_constraint.add((g, t), (lhs == rhs))

                    # last time steps: end - delay time
                    else:

                        # DSM up
                        lhs = self.dsm_up[g, t] * g.efficiency
                        # DSM down
                        rhs = sum(
                            self.dsm_do_shift[g, t, tt]
                            for tt in range(
                                t - g.delay_time, m.TIMESTEPS[-1] + 1
                            )
                        )

                        # add constraint
                        block.dsm_updo_constraint.add((g, t), (lhs == rhs))

        self.dsm_updo_constraint = Constraint(
            group, m.TIMESTEPS, noruleinit=True
        )
        self.dsm_updo_constraint_build = BuildAction(
            rule=dsm_up_down_constraint_rule
        )

        # Equation 8
        def dsm_up_constraint_rule(block):
            """Equation 8 by Zerrahn & Schill:
            Realised upward load shift at time t has to be smaller than
            upward DSM capacity at time t.
            """
            for t in m.TIMESTEPS:
                for g in group:
                    # DSM up
                    lhs = self.dsm_up[g, t]
                    # Capacity dsm_up
                    rhs = (
                        g.capacity_up[t]
                        * (self.invest[g] + g.investment.existing)
                        * g.flex_share_up
                    )

                    # add constraint
                    block.dsm_up_constraint.add((g, t), (lhs <= rhs))

        self.dsm_up_constraint = Constraint(
            group, m.TIMESTEPS, noruleinit=True
        )
        self.dsm_up_constraint_build = BuildAction(rule=dsm_up_constraint_rule)

        # Equation 9 (modified)
        def dsm_do_constraint_rule(block):
            """Equation 9 by Zerrahn & Schill:
            Realised downward load shift at time t has to be smaller than
            downward DSM capacity at time t.
            """
            for tt in m.TIMESTEPS:
                for g in group:

                    # first times steps: 0 + delay
                    if tt <= g.delay_time:

                        # DSM down
                        lhs = (
                            sum(
                                self.dsm_do_shift[g, t, tt]
                                for t in range(tt + g.delay_time + 1)
                            )
                            + self.dsm_do_shed[g, tt]
                        )
                        # Capacity DSM down
                        rhs = (
                            g.capacity_down[tt]
                            * (self.invest[g] + g.investment.existing)
                            * g.flex_share_down
                        )

                        # add constraint
                        block.dsm_do_constraint.add((g, tt), (lhs <= rhs))

                    # main use case
                    elif g.delay_time < tt <= m.TIMESTEPS[-1] - g.delay_time:

                        # DSM down
                        lhs = (
                            sum(
                                self.dsm_do_shift[g, t, tt]
                                for t in range(
                                    tt - g.delay_time, tt + g.delay_time + 1
                                )
                            )
                            + self.dsm_do_shed[g, tt]
                        )
                        # Capacity DSM down
                        rhs = (
                            g.capacity_down[tt]
                            * (self.invest[g] + g.investment.existing)
                            * g.flex_share_down
                        )

                        # add constraint
                        block.dsm_do_constraint.add((g, tt), (lhs <= rhs))

                    # last time steps: end - delay time
                    else:

                        # DSM down
                        lhs = (
                            sum(
                                self.dsm_do_shift[g, t, tt]
                                for t in range(
                                    tt - g.delay_time, m.TIMESTEPS[-1] + 1
                                )
                            )
                            + self.dsm_do_shed[g, tt]
                        )
                        # Capacity DSM down
                        rhs = (
                            g.capacity_down[tt]
                            * (self.invest[g] + g.investment.existing)
                            * g.flex_share_down
                        )

                        # add constraint
                        block.dsm_do_constraint.add((g, tt), (lhs <= rhs))

        self.dsm_do_constraint = Constraint(
            group, m.TIMESTEPS, noruleinit=True
        )
        self.dsm_do_constraint_build = BuildAction(rule=dsm_do_constraint_rule)

        # Equation 10
        def c2_constraint_rule(block):
            """Equation 10 by Zerrahn & Schill:
            The realised DSM up or down at time T has to be smaller than
            the maximum downward or upward capacity at time T. Therefore, in
            total each individual DSM unit within the modeled portfolio
            can only be shifted up OR down at a given time.
            """
            for tt in m.TIMESTEPS:
                for g in group:

                    # first times steps: 0 + delay time
                    if tt <= g.delay_time:

                        # DSM up/down
                        lhs = (
                            self.dsm_up[g, tt]
                            + sum(
                                self.dsm_do_shift[g, t, tt]
                                for t in range(tt + g.delay_time + 1)
                            )
                            + self.dsm_do_shed[g, tt]
                        )
                        # max capacity at tt
                        rhs = max(
                            g.capacity_up[tt] * g.flex_share_up,
                            g.capacity_down[tt] * g.flex_share_down,
                        ) * (self.invest[g] + g.investment.existing)

                        # add constraint
                        block.C2_constraint.add((g, tt), (lhs <= rhs))

                    elif g.delay_time < tt <= m.TIMESTEPS[-1] - g.delay_time:

                        # DSM up/down
                        lhs = (
                            self.dsm_up[g, tt]
                            + sum(
                                self.dsm_do_shift[g, t, tt]
                                for t in range(
                                    tt - g.delay_time, tt + g.delay_time + 1
                                )
                            )
                            + self.dsm_do_shed[g, tt]
                        )
                        # max capacity at tt
                        rhs = max(
                            g.capacity_up[tt] * g.flex_share_up,
                            g.capacity_down[tt] * g.flex_share_down,
                        ) * (self.invest[g] + g.investment.existing)

                        # add constraint
                        block.C2_constraint.add((g, tt), (lhs <= rhs))

                    else:

                        # DSM up/down
                        lhs = (
                            self.dsm_up[g, tt]
                            + sum(
                                self.dsm_do_shift[g, t, tt]
                                for t in range(
                                    tt - g.delay_time, m.TIMESTEPS[-1] + 1
                                )
                            )
                            + self.dsm_do_shed[g, tt]
                        )
                        # max capacity at tt
                        rhs = max(
                            g.capacity_up[tt] * g.flex_share_up,
                            g.capacity_down[tt] * g.flex_share_down,
                        ) * (self.invest[g] + g.investment.existing)

                        # add constraint
                        block.C2_constraint.add((g, tt), (lhs <= rhs))

        self.C2_constraint = Constraint(group, m.TIMESTEPS, noruleinit=True)
        self.C2_constraint_build = BuildAction(rule=c2_constraint_rule)

        def recovery_constraint_rule(block):
            """Equation 11 by Zerrahn & Schill:
            A recovery time is introduced to account for the fact that
            there may be some restrictions before the next load shift
            may take place. Rule is only applicable if a recovery time
            is defined.
            """
            for t in m.TIMESTEPS:
                for g in group:

                    # No need to build constraint if no recovery
                    # time is defined.
                    if g.recovery_time_shift not in [None, 0]:

                        # main use case
                        if t <= m.TIMESTEPS[-1] - g.recovery_time_shift:

                            # DSM up
                            lhs = sum(
                                self.dsm_up[g, tt]
                                for tt in range(t, t + g.recovery_time_shift)
                            )
                            # max energy shift for shifting process
                            rhs = (
                                g.capacity_up[t]
                                * (self.invest[g] + g.investment.existing)
                                * g.flex_share_up
                                * g.delay_time
                                * m.timeincrement[t]
                            )
                            # add constraint
                            block.recovery_constraint.add((g, t), (lhs <= rhs))

                        # last time steps: end - recovery time
                        else:

                            # DSM up
                            lhs = sum(
                                self.dsm_up[g, tt]
                                for tt in range(t, m.TIMESTEPS[-1] + 1)
                            )
                            # max energy shift for shifting process
                            rhs = (
                                g.capacity_up[t]
                                * (self.invest[g] + g.investment.existing)
                                * g.flex_share_up
                                * g.delay_time
                                * m.timeincrement[t]
                            )
                            # add constraint
                            block.recovery_constraint.add((g, t), (lhs <= rhs))

                    else:
                        pass  # return(Constraint.Skip)

        self.recovery_constraint = Constraint(
            group, m.TIMESTEPS, noruleinit=True
        )
        self.recovery_constraint_build = BuildAction(
            rule=recovery_constraint_rule
        )

        # Equation 9a from Zerrahn and Schill (2015b)
        def shed_limit_constraint_rule(block):
            """The following constraint is highly similar to equation 9a
            from Zerrahn and Schill (2015b): A recovery time for load
            shedding is introduced in order to limit the overall amount
            of shedded energy.
            """
            for t in m.TIMESTEPS:
                for g in group:

                    # Only applicable for load shedding
                    if g.shed_eligibility:

                        # main use case
                        if t <= m.TIMESTEPS[-1] - g.recovery_time_shed:

                            # DSM up
                            lhs = sum(
                                self.dsm_do_shed[g, tt]
                                for tt in range(t, t + g.recovery_time_shed)
                            )
                            # max energy shift for shifting process
                            rhs = (
                                g.capacity_down[t]
                                * (self.invest[g] + g.investment.existing)
                                * g.flex_share_down
                                * g.shed_time
                                * m.timeincrement[t]
                            )
                            # add constraint
                            block.shed_limit_constraint.add(
                                (g, t), (lhs <= rhs)
                            )

                        # last time steps: end - recovery time
                        else:

                            # DSM up
                            lhs = sum(
                                self.dsm_do_shed[g, tt]
                                for tt in range(t, m.TIMESTEPS[-1] + 1)
                            )
                            # max energy shift for shifting process
                            rhs = (
                                g.capacity_down[t]
                                * (self.invest[g] + g.investment.existing)
                                * g.flex_share_down
                                * g.shed_time
                                * m.timeincrement[t]
                            )
                            # add constraint
                            block.shed_limit_constraint.add(
                                (g, t), (lhs <= rhs)
                            )

                    else:
                        pass  # return(Constraint.Skip)

        self.shed_limit_constraint = Constraint(
            group, m.TIMESTEPS, noruleinit=True
        )
        self.shed_limit_constraint_build = BuildAction(
            rule=shed_limit_constraint_rule
        )

    def _objective_expression(self):
        r"""Objective expression with variable and investment costs for DSM"""

        m = self.parent_block()

        investment_costs = 0
        variable_costs = 0

        for g in self.investdsm:
            if g.investment.ep_costs is not None:
                investment_costs += self.invest[g] * g.investment.ep_costs
            else:
                raise ValueError("Missing value for investment costs!")

            for t in m.TIMESTEPS:
                variable_costs += (
                    self.dsm_up[g, t]
                    * g.cost_dsm_up[t]
                    * m.objective_weighting[t]
                )
                variable_costs += (
                    sum(self.dsm_do_shift[g, tt, t] for tt in m.TIMESTEPS)
                    * g.cost_dsm_down_shift[t]
                    + self.dsm_do_shed[g, t] * g.cost_dsm_down_shed[t]
                ) * m.objective_weighting[t]

        self.cost = Expression(expr=investment_costs + variable_costs)

        return self.cost


class SinkDSMDLRBlock(ScalarBlock):
    r"""Constraints for SinkDSM with "DLR" approach

    **The following constraints are created for approach = "DLR":**

    .. _SinkDSMDLRBlock equations:

    .. math::
        &
        (1) \quad DSM_{h, t}^{up} = 0 \\
        & \quad \quad \quad \quad \forall h \in H_{DR}, t \in \mathbb{T}
        \quad \textrm{if} \quad e_{shift} = \textrm{False} \\
        & \\
        &
        (2) \quad DSM_{t}^{do, shed} = 0 \\
        & \quad \quad \quad \quad \forall t \in \mathbb{T}
        \quad \textrm{if} \quad e_{shed} = \textrm{False} \\
        & \\
        &
        (3) \quad \dot{E}_{t} = demand_{t} \cdot demand_{max} \\
        & \quad \quad \quad \quad + \displaystyle\sum_{h=1}^{H_{DR}}
        (DSM_{h, t}^{up}
        + DSM_{h, t}^{balanceDo} - DSM_{h, t}^{do, shift}
        - DSM_{h, t}^{balanceUp}) - DSM_{t}^{do, shed} \\
        & \quad \quad \quad \quad \forall t \in \mathbb{T} \\
        & \\
        &
        (4) \quad DSM_{h, t}^{balanceDo} =
        \frac{DSM_{h, t - h}^{do, shift}}{\eta} \\
        & \quad \quad \quad \quad \forall h \in H_{DR}, t \in [h..T] \\
        & \\
        &
        (5) \quad DSM_{h, t}^{balanceUp} =
        DSM_{h, t-h}^{up} \cdot \eta \\
        & \quad \quad \quad \quad \forall h \in H_{DR}, t \in [h..T] \\
        & \\
        &
        (6) \quad DSM_{h, t}^{do, shift} = 0
        \quad \forall h \in H_{DR} \\
        & \quad \quad \quad \quad \forall t \in [T - h..T] \\
        & \\
        &
        (7) \quad DSM_{h, t}^{up} = 0
        \quad \forall h \in H_{DR}  \\
        & \quad \quad \quad \quad \forall t \in [T - h..T] \\
        & \\
        &
        (8) \quad \displaystyle\sum_{h=1}^{H_{DR}} (DSM_{h, t}^{do, shift}
        + DSM_{h, t}^{balanceUp}) + DSM_{t}^{do, shed}
        \leq E_{t}^{do} \cdot E_{max, do} \\
        & \quad \quad \quad \quad \forall t \in \mathbb{T} \\
        & \\
        &
        (9) \quad \displaystyle\sum_{h=1}^{H_{DR}} (DSM_{h, t}^{up}
        + DSM_{h, t}^{balanceDo})
        \leq E_{t}^{up} \cdot E_{max, up} \\
        & \quad \quad \quad \quad \forall t \in \mathbb{T} \\
        & \\
        &
        (10) \quad \Delta t \cdot \displaystyle\sum_{h=1}^{H_{DR}}
        (DSM_{h, t}^{do, shift} - DSM_{h, t}^{balanceDo} \cdot \eta)
        = W_{t}^{levelDo} - W_{t-1}^{levelDo} \\
        & \quad \quad \quad \quad  \forall t \in [1..T] \\
        & \\
        &
        (11) \quad \Delta t \cdot \displaystyle\sum_{h=1}^{H_{DR}}
        (DSM_{h, t}^{up} \cdot \eta - DSM_{h, t}^{balanceUp})
        = W_{t}^{levelUp} - W_{t-1}^{levelUp} \\
        & \quad \quad \quad \quad  \forall t \in [1..T] \\
        & \\
        &
        (12) \quad W_{t}^{levelDo} \leq \overline{E}_{t}^{do}
        \cdot E_{max, do} \cdot t_{shift} \\
        & \quad \quad \quad \quad \forall t \in \mathbb{T} \\
        & \\
        &
        (13) \quad W_{t}^{levelUp} \leq \overline{E}_{t}^{up}
        \cdot E_{max, up} \cdot t_{shift} \\
        & \quad \quad \quad \quad \forall t \in \mathbb{T} \\
        & \\
        &
        (14) \quad \displaystyle\sum_{t=0}^{T} DSM_{t}^{do, shed}
        \leq E_{max, do} \cdot \overline{E}_{t}^{do} \cdot t_{shed}
        \cdot n^{yearLimitShed} \\
        & \\
        &
        (15) \quad \displaystyle\sum_{t=0}^{T} \sum_{h=1}^{H_{DR}}
        DSM_{h, t}^{do, shift}
        \leq E_{max, do} \cdot \overline{E}_{t}^{do} \cdot t_{shift}
        \cdot n^{yearLimitShift} \\
        & \quad \quad \textrm{(optional constraint)} \\
        & \\
        &
        (16) \quad \displaystyle\sum_{t=0}^{T} \sum_{h=1}^{H_{DR}}
        DSM_{h, t}^{up}
        \leq E_{max, up} \cdot \overline{E}_{t}^{up} \cdot t_{shift}
        \cdot n^{yearLimitShift} \\
        & \quad \quad \textrm{(optional constraint)} \\
        & \\
        &
        (17) \quad \displaystyle\sum_{h=1}^{H_{DR}} DSM_{h, t}^{do, shift}
        \leq E_{max, do} \cdot \overline{E}_{t}^{do}
        \cdot t_{shift} -
        \displaystyle\sum_{t'=1}^{t_{dayLimit}} \sum_{h=1}^{H_{DR}}
        DSM_{h, t - t'}^{do, shift} \\
        & \quad \quad \quad \quad \forall t \in [t-t_{dayLimit}..T] \\
        & \quad \quad \textrm{(optional constraint)} \\
        & \\
        &
        (18) \quad \displaystyle\sum_{h=1}^{H_{DR}} DSM_{h, t}^{up}
        \leq E_{max, up} \cdot \overline{E}_{t}^{up}
        \cdot t_{shift} -
        \displaystyle\sum_{t'=1}^{t_{dayLimit}} \sum_{h=1}^{H_{DR}}
        DSM_{h, t - t'}^{up} \\
        & \quad \quad \quad \quad \forall t \in [t-t_{dayLimit}..T] \\
        & \quad \quad \textrm{(optional constraint)}  \\
        & \\
        &
        (19) \quad \displaystyle\sum_{h=1}^{H_{DR}} (DSM_{h, t}^{up}
        + DSM_{h, t}^{balanceDo}
        + DSM_{h, t}^{do, shift} + DSM_{h, t}^{balanceUp})
        + DSM_{t}^{do, shed} \\
        & \quad \quad \leq \max \{E_{t}^{up} \cdot E_{max, up},
        E_{t}^{do} \cdot E_{max, do} \} \\
        & \quad \quad \quad \quad \forall t \in \mathbb{T} \\
        & \quad \quad \textrm{(optional constraint)}  \\


    Note
    ----

    For the sake of readability, the handling of indices is not
    displayed here. E.g. evaluating a variable for `t-L` may lead to a negative
    and therefore infeasible index.
    This is addressed by limiting the sums to non-negative indices within the
    model index bounds. Please refer to the constraints implementation
    themselves.


    **The following parts of the objective function are created:**

    .. math::
        &
        (\sum_{h=1}^{H_{DR}} (DSM_{h, t}^{up} + DSM_{h, t}^{balanceDo})
        \cdot cost_{t}^{dsm, up} \\
        & + \sum_{h=1}^{H_{DR}} (DSM_{h, t}^{do, shift}
        + DSM_{h, t}^{balanceUp})
        \cdot cost_{t}^{dsm, do, shift} \\
        & + DSM_{t}^{do, shed} \cdot cost_{t}^{dsm, do, shed})
        \cdot \omega_{t} \\
        & \quad \quad \quad \quad \forall t \in \mathbb{T} \\

    **Table: Symbols and attribute names of variables and parameters**

        .. table:: Variables (V), Parameters (P) and additional Sets (S)
            :widths: 1, 1, 1, 1

            =========================================== ================================= ==== =======================================
            symbol                                      attribute                         type explanation
            =========================================== ================================= ==== =======================================
            :math:`DSM_{h, t}^{up}`                     `dsm_up[g,h,t]`                   V    DSM up shift (additional load) in hour t with delay time h
            :math:`DSM_{h, t}^{do, shift}`              `dsm_do_shift[g, h, t]`           V    DSM down shift (less load) in hour t with delay time h
            :math:`DSM_{h, t}^{balanceUp}`              `balance_dsm_up[g, h, t]`         V    | DSM down shift (less load) in hour t with delay time h
                                                                                               | to balance previous upshift
            :math:`DSM_{h, t}^{balanceDo}`              `balance_dsm_do[g, h, t]`         V    | DSM up shift (additional load) in hour t with delay time h
                                                                                               | to balance previous downshift
            :math:`DSM_{t}^{do, shed}`                  `dsm_do_shed[g, t]`               V    DSM shedded (capacity shedded, i.e. not compensated for)
            :math:`\dot{E}_{t}`                         `SinkDSM.inputs`                  V    Energy flowing in from (electrical) inflow bus
            :math:`h`                                   `delay_time`                      P    | Maximum delay time for load shift
                                                                                               | (integer value from set of feasible delay times per DSM portfolio;
                                                                                               | time until the energy balance has to be levelled out again;
                                                                                               | roundtrip time of one load shifting cycle, i.e. time window
                                                                                               | for upshift and compensating downshift)
            :math:`H_{DR}`                              `range(len(delay_time))`          S    | Set of feasible delay times for load shift
                                                                                               | of a certain DSM portfolio
            :math:`t_{shift}`                           `shift_time`                      P    | Maximum time for a shift in one direction,
                                                                                               | i. e. maximum time for an upshift *or* a downshift
                                                                                               | in a load shifting cycle
            :math:`t_{she}`                             `shed_time`                       P    Maximum time for one load shedding process
            :math:`demand_{t}`                          `demand[t]`                       P    (Electrical) demand series (normalized)
            :math:`demand_{max}`                        `max_demand`                      P    Maximum demand value
            :math:`E_{t}^{do}`                          `capacity_down[t]`                P    | Capacity  allowed for a load adjustment downwards
                                                                                               | (normalized; shifting + shedding)
            :math:`E_{t}^{up}`                          `capacity_up[t]`                  P    Capacity allowed for a shift upwards (normalized)
            :math:`E_{do, max}`                         `max_capacity_down`               P    | Maximum capacity allowed for a load adjustment downwards
                                                                                               | (shifting + shedding)
            :math:`E_{up, max}`                         `max_capacity_up`                 P    Maximum capacity allowed for a shift upwards
            :math:`\eta`                                `efficiency`                      P    Efficiency for load shifting processes
            :math:`\mathbb{T}`                                                            P    Time steps of the model
            :math:`e_{shift}`                           `shift_eligibility`               P    | Boolean parameter indicating if unit can be used
                                                                                               | for load shifting
            :math:`e_{shed}`                            `shed_eligibility`                P    | Boolean parameter indicating if unit can be used
                                                                                               | for load shedding
            :math:`cost_{t}^{dsm, up}`                  `cost_dsm_up[t]`                  P    Variable costs for an upwards shift
            :math:`cost_{t}^{dsm, do, shift}`           `cost_dsm_down_shift[t]`          P    Variable costs for a downwards shift (load shifting)
            :math:`cost_{t}^{dsm, do, shed}`            `cost_dsm_down_shift[t]`          P    Variable costs for shedding load
            :math:`\omega_{t}`                                                            P    Objective weighting of the model for timestep t
            :math:`R_{shi}`                             `recovery_time_shift`             P    | Minimum time between the end of one load shifting process
                                                                                               | and the start of another
            :math:`R_{she}`                             `recovery_time_shed`              P    | Minimum time between the end of one load shedding process
                                                                                               | and the start of another
            :math:`\Delta t`                                                              P    The time increment of the model
            :math:`\omega_{t}`                                                            P    Objective weighting of the model for timestep t
            :math:`n_{yearLimitShift}`                  `n_yeaLimitShift`                 P    | Maximum allowed number of load shifts (at full capacity)
                                                                                               | in the optimization timeframe
            :math:`n_{yearLimitShed}`                   `n_yeaLimitShed`                  P    | Maximum allowed number of load sheds (at full capacity)
                                                                                               | in the optimization timeframe
            :math:`t_{dayLimit}`                        `t_dayLimit`                      P    | Maximum duration of load shifts at full capacity per day
                                                                                               | resp. in the last hours before the current"
            =========================================== ================================= ==== =======================================

    """  # noqa: E501
    CONSTRAINT_GROUP = True

    def __init__(self, *args, **kwargs):
        super().__init__(*args, **kwargs)

    def _create(self, group=None):
        if group is None:
            return None

        m = self.parent_block()

        # for all DSM components get inflow from a bus
        for n in group:
            n.inflow = list(n.inputs)[0]

        #  ************* SETS *********************************

        # Set of DR Components
        self.DR = Set(initialize=[n for n in group])

        # Depict different delay_times per unit via a mapping
        map_DR_H = {
            k: v
            for k, v in zip([n for n in group], [n.delay_time for n in group])
        }

        unique_H = list(set(itertools.chain.from_iterable(map_DR_H.values())))
        self.H = Set(initialize=unique_H)

        self.DR_H = Set(
            within=self.DR * self.H,
            initialize=[(dr, h) for dr in map_DR_H for h in map_DR_H[dr]],
        )

        #  ************* VARIABLES *****************************

        # Variable load shift down (capacity)
        self.dsm_do_shift = Var(
            self.DR_H, m.TIMESTEPS, initialize=0, within=NonNegativeReals
        )

        # Variable for load shedding (capacity)
        self.dsm_do_shed = Var(
            self.DR, m.TIMESTEPS, initialize=0, within=NonNegativeReals
        )

        # Variable load shift up (capacity)
        self.dsm_up = Var(
            self.DR_H, m.TIMESTEPS, initialize=0, within=NonNegativeReals
        )

        # Variable balance load shift down through upwards shift (capacity)
        self.balance_dsm_do = Var(
            self.DR_H, m.TIMESTEPS, initialize=0, within=NonNegativeReals
        )

        # Variable balance load shift up through downwards shift (capacity)
        self.balance_dsm_up = Var(
            self.DR_H, m.TIMESTEPS, initialize=0, within=NonNegativeReals
        )

        # Variable fictious DR storage level for downwards load shifts (energy)
        self.dsm_do_level = Var(
            self.DR, m.TIMESTEPS, initialize=0, within=NonNegativeReals
        )

        # Variable fictious DR storage level for upwards load shifts (energy)
        self.dsm_up_level = Var(
            self.DR, m.TIMESTEPS, initialize=0, within=NonNegativeReals
        )

        #  ************* CONSTRAINTS *****************************

        def _shift_shed_vars_rule(block):
            """Force shifting resp. shedding variables to zero dependent
            on how boolean parameters for shift resp. shed eligibility
            are set.
            """
            for t in m.TIMESTEPS:
                for g in group:
                    for h in g.delay_time:

                        if not g.shift_eligibility:
                            lhs = self.dsm_up[g, h, t]
                            rhs = 0

                            block.shift_shed_vars.add((g, h, t), (lhs == rhs))

                        if not g.shed_eligibility:
                            lhs = self.dsm_do_shed[g, t]
                            rhs = 0

                            block.shift_shed_vars.add((g, h, t), (lhs == rhs))

        self.shift_shed_vars = Constraint(
            group, self.H, m.TIMESTEPS, noruleinit=True
        )
        self.shift_shed_vars_build = BuildAction(rule=_shift_shed_vars_rule)

        # Relation between inflow and effective Sink consumption
        def _input_output_relation_rule(block):
            """Relation between input data and pyomo variables.
            The actual demand after DR.
            BusBlock outflow == Demand +- DR (i.e. effective Sink consumption)
            """
            for t in m.TIMESTEPS:
                for g in group:
                    # outflow from bus
                    lhs = m.flow[g.inflow, g, t]

                    # Demand +- DR
                    rhs = (
                        g.demand[t] * g.max_demand
                        + sum(
                            self.dsm_up[g, h, t]
                            + self.balance_dsm_do[g, h, t]
                            - self.dsm_do_shift[g, h, t]
                            - self.balance_dsm_up[g, h, t]
                            for h in g.delay_time
                        )
                        - self.dsm_do_shed[g, t]
                    )

                    # add constraint
                    block.input_output_relation.add((g, t), (lhs == rhs))

        self.input_output_relation = Constraint(
            group, m.TIMESTEPS, noruleinit=True
        )
        self.input_output_relation_build = BuildAction(
            rule=_input_output_relation_rule
        )

        # Equation 4.8
        def capacity_balance_red_rule(block):
            """Load reduction must be balanced by load increase
            within delay_time
            """
            for t in m.TIMESTEPS:
                for g in group:
                    for h in g.delay_time:

                        if g.shift_eligibility:

                            # main use case
                            if t >= h:
                                # balance load reduction
                                lhs = self.balance_dsm_do[g, h, t]

                                # load reduction (efficiency considered)
                                rhs = (
                                    self.dsm_do_shift[g, h, t - h]
                                    / g.efficiency
                                )

                                # add constraint
                                block.capacity_balance_red.add(
                                    (g, h, t), (lhs == rhs)
                                )

                            # no balancing for the first timestep
                            elif t == m.TIMESTEPS[1]:
                                lhs = self.balance_dsm_do[g, h, t]
                                rhs = 0

                                block.capacity_balance_red.add(
                                    (g, h, t), (lhs == rhs)
                                )

                            else:
                                pass  # return(Constraint.Skip)

                        # if only shedding is possible, balancing variable is 0
                        else:
                            lhs = self.balance_dsm_do[g, h, t]
                            rhs = 0

                            block.capacity_balance_red.add(
                                (g, h, t), (lhs == rhs)
                            )

        self.capacity_balance_red = Constraint(
            group, self.H, m.TIMESTEPS, noruleinit=True
        )
        self.capacity_balance_red_build = BuildAction(
            rule=capacity_balance_red_rule
        )

        # Equation 4.9
        def capacity_balance_inc_rule(block):
            """Load increased must be balanced by load reduction
            within delay_time
            """
            for t in m.TIMESTEPS:
                for g in group:
                    for h in g.delay_time:

                        if g.shift_eligibility:

                            # main use case
                            if t >= h:
                                # balance load increase
                                lhs = self.balance_dsm_up[g, h, t]

                                # load increase (efficiency considered)
                                rhs = self.dsm_up[g, h, t - h] * g.efficiency

                                # add constraint
                                block.capacity_balance_inc.add(
                                    (g, h, t), (lhs == rhs)
                                )

                            # no balancing for the first timestep
                            elif t == m.TIMESTEPS[1]:
                                lhs = self.balance_dsm_up[g, h, t]
                                rhs = 0

                                block.capacity_balance_inc.add(
                                    (g, h, t), (lhs == rhs)
                                )

                            else:
                                pass  # return(Constraint.Skip)

                        # if only shedding is possible, balancing variable is 0
                        else:
                            lhs = self.balance_dsm_up[g, h, t]
                            rhs = 0

                            block.capacity_balance_inc.add(
                                (g, h, t), (lhs == rhs)
                            )

        self.capacity_balance_inc = Constraint(
            group, self.H, m.TIMESTEPS, noruleinit=True
        )
        self.capacity_balance_inc_build = BuildAction(
            rule=capacity_balance_inc_rule
        )

        # Fix: prevent shifts which cannot be compensated
        def no_comp_red_rule(block):
            """Prevent downwards shifts that cannot be balanced anymore
            within the optimization timeframe
            """
            for t in m.TIMESTEPS:
                for g in group:

                    if g.fixes:
                        for h in g.delay_time:

                            if t > m.TIMESTEPS[-1] - h:
                                # no load reduction anymore (dsm_do_shift = 0)
                                lhs = self.dsm_do_shift[g, h, t]
                                rhs = 0
                                block.no_comp_red.add((g, h, t), (lhs == rhs))

                    else:
                        pass  # return(Constraint.Skip)

        self.no_comp_red = Constraint(
            group, self.H, m.TIMESTEPS, noruleinit=True
        )
        self.no_comp_red_build = BuildAction(rule=no_comp_red_rule)

        # Fix: prevent shifts which cannot be compensated
        def no_comp_inc_rule(block):
            """Prevent upwards shifts that cannot be balanced anymore
            within the optimization timeframe
            """
            for t in m.TIMESTEPS:
                for g in group:

                    if g.fixes:
                        for h in g.delay_time:

                            if t > m.TIMESTEPS[-1] - h:
                                # no load increase anymore (dsm_up = 0)
                                lhs = self.dsm_up[g, h, t]
                                rhs = 0
                                block.no_comp_inc.add((g, h, t), (lhs == rhs))

                    else:
                        pass  # return(Constraint.Skip)

        self.no_comp_inc = Constraint(
            group, self.H, m.TIMESTEPS, noruleinit=True
        )
        self.no_comp_inc_build = BuildAction(rule=no_comp_inc_rule)

        # Equation 4.11
        def availability_red_rule(block):
            """Load reduction must be smaller than or equal to the
            (time-dependent) capacity limit
            """
            for t in m.TIMESTEPS:
                for g in group:
                    # load reduction
                    lhs = (
                        sum(
                            self.dsm_do_shift[g, h, t]
                            + self.balance_dsm_up[g, h, t]
                            for h in g.delay_time
                        )
                        + self.dsm_do_shed[g, t]
                    )

                    # upper bound
                    rhs = g.capacity_down[t] * g.max_capacity_down

                    # add constraint
                    block.availability_red.add((g, t), (lhs <= rhs))

        self.availability_red = Constraint(group, m.TIMESTEPS, noruleinit=True)
        self.availability_red_build = BuildAction(rule=availability_red_rule)

        # Equation 4.12
        def availability_inc_rule(block):
            """Load increase must be smaller than or equal to the
            (time-dependent) capacity limit
            """
            for t in m.TIMESTEPS:
                for g in group:
                    # load increase
                    lhs = sum(
                        self.dsm_up[g, h, t] + self.balance_dsm_do[g, h, t]
                        for h in g.delay_time
                    )

                    # upper bound
                    rhs = g.capacity_up[t] * g.max_capacity_up

                    # add constraint
                    block.availability_inc.add((g, t), (lhs <= rhs))

        self.availability_inc = Constraint(group, m.TIMESTEPS, noruleinit=True)
        self.availability_inc_build = BuildAction(rule=availability_inc_rule)

        # Equation 4.13
        def dr_storage_red_rule(block):
            """Fictious demand response storage level for load reductions
            transition equation
            """
            for t in m.TIMESTEPS:
                for g in group:

                    # avoid timesteps prior to t = 0
                    if t > 0:
                        # reduction minus balancing of reductions
                        lhs = m.timeincrement[t] * sum(
                            (
                                self.dsm_do_shift[g, h, t]
                                - self.balance_dsm_do[g, h, t] * g.efficiency
                            )
                            for h in g.delay_time
                        )

                        # load reduction storage level transition
                        rhs = (
                            self.dsm_do_level[g, t]
                            - self.dsm_do_level[g, t - 1]
                        )

                        # add constraint
                        block.dr_storage_red.add((g, t), (lhs == rhs))

                    else:
                        lhs = self.dsm_do_level[g, t]
                        rhs = m.timeincrement[t] * sum(
                            self.dsm_do_shift[g, h, t] for h in g.delay_time
                        )
                        block.dr_storage_red.add((g, t), (lhs == rhs))

        self.dr_storage_red = Constraint(group, m.TIMESTEPS, noruleinit=True)
        self.dr_storage_red_build = BuildAction(rule=dr_storage_red_rule)

        # Equation 4.14
        def dr_storage_inc_rule(block):
            """Fictious demand response storage level for load increase
            transition equation
            """
            for t in m.TIMESTEPS:
                for g in group:

                    # avoid timesteps prior to t = 0
                    if t > 0:
                        # increases minus balancing of reductions
                        lhs = m.timeincrement[t] * sum(
                            (
                                self.dsm_up[g, h, t] * g.efficiency
                                - self.balance_dsm_up[g, h, t]
                            )
                            for h in g.delay_time
                        )

                        # load increase storage level transition
                        rhs = (
                            self.dsm_up_level[g, t]
                            - self.dsm_up_level[g, t - 1]
                        )

                        # add constraint
                        block.dr_storage_inc.add((g, t), (lhs == rhs))

                    else:
                        # pass  # return(Constraint.Skip)
                        lhs = self.dsm_up_level[g, t]
                        rhs = m.timeincrement[t] * sum(
                            self.dsm_up[g, h, t] for h in g.delay_time
                        )
                        block.dr_storage_inc.add((g, t), (lhs == rhs))

        self.dr_storage_inc = Constraint(group, m.TIMESTEPS, noruleinit=True)
        self.dr_storage_inc_build = BuildAction(rule=dr_storage_inc_rule)

        # Equation 4.15
        def dr_storage_limit_red_rule(block):
            """
            Fictious demand response storage level for load reduction limit
            """
            for t in m.TIMESTEPS:
                for g in group:

                    if g.shift_eligibility:
                        # fictious demand response load reduction storage level
                        lhs = self.dsm_do_level[g, t]

                        # maximum (time-dependent) available shifting capacity
                        rhs = (
                            g.capacity_down_mean
                            * g.max_capacity_down
                            * g.shift_time
                        )

                        # add constraint
                        block.dr_storage_limit_red.add((g, t), (lhs <= rhs))

                    else:
                        lhs = self.dsm_do_level[g, t]
                        # Force storage level and thus dsm_do_shift to 0
                        rhs = 0

                        # add constraint
                        block.dr_storage_limit_red.add((g, t), (lhs <= rhs))

        self.dr_storage_limit_red = Constraint(
            group, m.TIMESTEPS, noruleinit=True
        )
        self.dr_storage_level_red_build = BuildAction(
            rule=dr_storage_limit_red_rule
        )

        # Equation 4.16
        def dr_storage_limit_inc_rule(block):
            """
            Fictious demand response storage level for load increase limit
            """
            for t in m.TIMESTEPS:
                for g in group:
                    # fictious demand response load reduction storage level
                    lhs = self.dsm_up_level[g, t]

                    # maximum (time-dependent) available shifting capacity
                    rhs = g.capacity_up_mean * g.max_capacity_up * g.shift_time

                    # add constraint
                    block.dr_storage_limit_inc.add((g, t), (lhs <= rhs))

        self.dr_storage_limit_inc = Constraint(
            group, m.TIMESTEPS, noruleinit=True
        )
        self.dr_storage_level_inc_build = BuildAction(
            rule=dr_storage_limit_inc_rule
        )

        # Equation 4.17' -> load shedding
        def dr_yearly_limit_shed_rule(block):
            """Introduce overall annual (energy) limit for load shedding resp.
            overall limit for optimization timeframe considered
            A year limit in contrast to Gils (2015) is defined a mandatory
            parameter here in order to achieve an approach comparable
            to the others.
            """
            for g in group:

                if g.shed_eligibility:
                    # sum of all load reductions
                    lhs = sum(self.dsm_do_shed[g, t] for t in m.TIMESTEPS)

                    # year limit
                    rhs = (
                        g.capacity_down_mean
                        * g.max_capacity_down
                        * g.shed_time
                        * g.n_yearLimit_shed
                    )

                    # add constraint
                    block.dr_yearly_limit_shed.add(g, (lhs <= rhs))

                else:
                    pass  # return(Constraint.Skip)

        self.dr_yearly_limit_shed = Constraint(group, noruleinit=True)
        self.dr_yearly_limit_shed_build = BuildAction(
            rule=dr_yearly_limit_shed_rule
        )

        # ************* Optional Constraints *****************************

        # Equation 4.17
        def dr_yearly_limit_red_rule(block):
            """Introduce overall annual (energy) limit for load reductions
            resp. overall limit for optimization timeframe considered
            """
            for g in group:

                if g.ActivateYearLimit:
                    # sum of all load reductions
                    lhs = sum(
                        sum(self.dsm_do_shift[g, h, t] for h in g.delay_time)
                        for t in m.TIMESTEPS
                    )

                    # year limit
                    rhs = (
                        g.capacity_down_mean
                        * g.max_capacity_down
                        * g.shift_time
                        * g.n_yearLimit_shift
                    )

                    # add constraint
                    block.dr_yearly_limit_red.add(g, (lhs <= rhs))

                else:
                    pass  # return(Constraint.Skip)

        self.dr_yearly_limit_red = Constraint(group, noruleinit=True)
        self.dr_yearly_limit_red_build = BuildAction(
            rule=dr_yearly_limit_red_rule
        )

        # Equation 4.18
        def dr_yearly_limit_inc_rule(block):
            """Introduce overall annual (energy) limit for load increases
            resp. overall limit for optimization timeframe considered
            """
            for g in group:

                if g.ActivateYearLimit:
                    # sum of all load increases
                    lhs = sum(
                        sum(self.dsm_up[g, h, t] for h in g.delay_time)
                        for t in m.TIMESTEPS
                    )

                    # year limit
                    rhs = (
                        g.capacity_up_mean
                        * g.max_capacity_up
                        * g.shift_time
                        * g.n_yearLimit_shift
                    )

                    # add constraint
                    block.dr_yearly_limit_inc.add(g, (lhs <= rhs))

                else:
                    pass  # return(Constraint.Skip)

        self.dr_yearly_limit_inc = Constraint(group, noruleinit=True)
        self.dr_yearly_limit_inc_build = BuildAction(
            rule=dr_yearly_limit_inc_rule
        )

        # Equation 4.19
        def dr_daily_limit_red_rule(block):
            """ "Introduce rolling (energy) limit for load reductions
            This effectively limits DR utilization dependent on
            activations within previous hours.
            """
            for t in m.TIMESTEPS:
                for g in group:

                    if g.ActivateDayLimit:
                        # main use case
                        if t >= g.t_dayLimit:

                            # load reduction
                            lhs = sum(
                                self.dsm_do_shift[g, h, t]
                                for h in g.delay_time
                            )

                            # daily limit
                            rhs = (
                                g.capacity_down_mean
                                * g.max_capacity_down
                                * g.shift_time
                                - sum(
                                    sum(
                                        self.dsm_do_shift[g, h, t - t_dash]
                                        for h in g.delay_time
                                    )
                                    for t_dash in range(
                                        1, int(g.t_dayLimit) + 1
                                    )
                                )
                            )

                            # add constraint
                            block.dr_daily_limit_red.add((g, t), (lhs <= rhs))

                        else:
                            pass  # return(Constraint.Skip)

                    else:
                        pass  # return(Constraint.Skip)

        self.dr_daily_limit_red = Constraint(
            group, m.TIMESTEPS, noruleinit=True
        )
        self.dr_daily_limit_red_build = BuildAction(
            rule=dr_daily_limit_red_rule
        )

        # Equation 4.20
        def dr_daily_limit_inc_rule(block):
            """Introduce rolling (energy) limit for load increases
            This effectively limits DR utilization dependent on
            activations within previous hours.
            """
            for t in m.TIMESTEPS:
                for g in group:

                    if g.ActivateDayLimit:
                        # main use case
                        if t >= g.t_dayLimit:

                            # load increase
                            lhs = sum(
                                self.dsm_up[g, h, t] for h in g.delay_time
                            )

                            # daily limit
                            rhs = (
                                g.capacity_up_mean
                                * g.max_capacity_up
                                * g.shift_time
                                - sum(
                                    sum(
                                        self.dsm_up[g, h, t - t_dash]
                                        for h in g.delay_time
                                    )
                                    for t_dash in range(
                                        1, int(g.t_dayLimit) + 1
                                    )
                                )
                            )

                            # add constraint
                            block.dr_daily_limit_inc.add((g, t), (lhs <= rhs))

                        else:
                            pass  # return(Constraint.Skip)

                    else:
                        pass  # return(Constraint.Skip)

        self.dr_daily_limit_inc = Constraint(
            group, m.TIMESTEPS, noruleinit=True
        )
        self.dr_daily_limit_inc_build = BuildAction(
            rule=dr_daily_limit_inc_rule
        )

        # Addition: avoid simultaneous activations
        def dr_logical_constraint_rule(block):
            """Similar to equation 10 from Zerrahn and Schill (2015):
            The sum of upwards and downwards shifts may not be greater
            than the (bigger) capacity limit.
            """
            for t in m.TIMESTEPS:
                for g in group:

                    if g.addition:
                        # sum of load increases and reductions
                        lhs = (
                            sum(
                                self.dsm_up[g, h, t]
                                + self.balance_dsm_do[g, h, t]
                                + self.dsm_do_shift[g, h, t]
                                + self.balance_dsm_up[g, h, t]
                                for h in g.delay_time
                            )
                            + self.dsm_do_shed[g, t]
                        )

                        # maximum capacity eligibly for load shifting
                        rhs = max(
                            g.capacity_down[t] * g.max_capacity_down,
                            g.capacity_up[t] * g.max_capacity_up,
                        )

                        # add constraint
                        block.dr_logical_constraint.add((g, t), (lhs <= rhs))

                    else:
                        pass  # return(Constraint.Skip)

        self.dr_logical_constraint = Constraint(
            group, m.TIMESTEPS, noruleinit=True
        )
        self.dr_logical_constraint_build = BuildAction(
            rule=dr_logical_constraint_rule
        )

    # Equation 4.23
    def _objective_expression(self):
        r"""Objective expression with variable costs for DSM activity;
        Equation 4.23 from Gils (2015)
        """
        m = self.parent_block()

        dr_cost = 0

        for t in m.TIMESTEPS:
            for g in self.DR:
                dr_cost += (
                    sum(
                        self.dsm_up[g, h, t] + self.balance_dsm_do[g, h, t]
                        for h in g.delay_time
                    )
                    * g.cost_dsm_up[t]
                    * m.objective_weighting[t]
                )
                dr_cost += (
                    sum(
                        self.dsm_do_shift[g, h, t]
                        + self.balance_dsm_up[g, h, t]
                        for h in g.delay_time
                    )
                    * g.cost_dsm_down_shift[t]
                    + self.dsm_do_shed[g, t] * g.cost_dsm_down_shed[t]
                ) * m.objective_weighting[t]

        self.cost = Expression(expr=dr_cost)

        return self.cost


class SinkDSMDLRInvestmentBlock(SimpleBlock):
    r"""Constraints for SinkDSM with "DLR" approach and `investment` defined

    **The following constraints are created for approach = "DLR" with an
    investment object defined:**

    .. _SinkDSMDLRInvestmentBlock equations:

    .. math::
        &
        (1) \quad invest_{min} \leq invest \leq invest_{max} \\
        & \\
        &
        (2) \quad DSM_{h, t}^{up} = 0 \\
        & \quad \quad \quad \quad \forall h \in H_{DR}, t \in \mathbb{T}
        \quad \textrm{if} \quad e_{shift} = \textrm{False} \\
        &
        (3) \quad DSM_{t}^{do, shed} = 0 \\
        & \quad \quad \quad \quad \forall t \in \mathbb{T}
        \quad \textrm{if} \quad e_{shed} = \textrm{False} \\
        & \\
        &
        (4) \quad \dot{E}_{t} = demand_{t} \cdot (invest + E_{exist}) \\
        & \quad \quad \quad \quad + \displaystyle\sum_{h=1}^{H_{DR}}
        (DSM_{h, t}^{up}
        + DSM_{h, t}^{balanceDo} - DSM_{h, t}^{do, shift}
        - DSM_{h, t}^{balanceUp}) - DSM_{t}^{do, shed} \\
        & \quad \quad \quad \quad \forall t \in \mathbb{T} \\
        & \\
        &
        (5) \quad DSM_{h, t}^{balanceDo} =
        \frac{DSM_{h, t - h}^{do, shift}}{\eta} \\
        & \quad \quad \quad \quad \forall h \in H_{DR}, t \in [h..T] \\
        & \\
        &
        (6) \quad DSM_{h, t}^{balanceUp} =
        DSM_{h, t-h}^{up} \cdot \eta \\
        & \quad \quad \quad \quad \forall h \in H_{DR}, t \in [h..T] \\
        & \\
        &
        (7) \quad DSM_{h, t}^{do, shift} = 0
        \quad \forall h \in H_{DR} \\
        & \quad \quad \quad \quad \forall t \in [T - h..T] \\
        & \\
        &
        (8) \quad DSM_{h, t}^{up} = 0 \\
        & \quad \quad \quad \quad \forall h \in H_{DR}, t \in [T - h..T] \\
        & \\
        &
        (9) \quad \displaystyle\sum_{h=1}^{H_{DR}} (DSM_{h, t}^{do, shift}
        + DSM_{h, t}^{balanceUp}) + DSM_{t}^{do, shed}
        \leq E_{t}^{do} \cdot (invest + E_{exist})
        \cdot s_{flex, do} \\
        & \quad \quad \quad \quad  \forall t \in \mathbb{T} \\
        & \\
        &
        (10) \quad \displaystyle\sum_{h=1}^{H_{DR}} (DSM_{h, t}^{up}
        + DSM_{h, t}^{balanceDo})
        \leq E_{t}^{up} \cdot (invest + E_{exist})
        \cdot s_{flex, up} \\
        & \quad \quad \quad \quad \forall t \in \mathbb{T} \\
        & \\
        &
        (11) \quad \Delta t \cdot \displaystyle\sum_{h=1}^{H_{DR}}
        (DSM_{h, t}^{do, shift} - DSM_{h, t}^{balanceDo} \cdot \eta)
        = W_{t}^{levelDo} - W_{t-1}^{levelDo} \\
        & \quad \quad \quad \quad \forall t \in [1..T] \\
        & \\
        &
        (12) \quad \Delta t \cdot \displaystyle\sum_{h=1}^{H_{DR}}
        (DSM_{h, t}^{up} \cdot \eta - DSM_{h, t}^{balanceUp})
        = W_{t}^{levelUp} - W_{t-1}^{levelUp} \\
        & \quad \quad \quad \quad \forall t \in [1..T] \\
        & \\
        &
        (13) \quad W_{t}^{levelDo} \leq \overline{E}_{t}^{do}
        \cdot (invest + E_{exist})
        \cdot s_{flex, do} \cdot t_{shift} \\
        & \quad \quad \quad \quad \forall t \in \mathbb{T} \\
        & \\
        &
        (14) \quad W_{t}^{levelUp} \leq \overline{E}_{t}^{up}
        \cdot (invest + E_{exist})
        \cdot s_{flex, up} \cdot t_{shift} \\
        & \quad \quad \quad \quad \forall t \in \mathbb{T} \\
        & \\
        &
        (15) \quad \displaystyle\sum_{t=0}^{T} DSM_{t}^{do, shed}
        \leq (invest + E_{exist})
        \cdot s_{flex, do} \cdot \overline{E}_{t}^{do}
        \cdot t_{shed}
        \cdot n^{yearLimitShed} \\
        & \\
        &
        (16) \quad \displaystyle\sum_{t=0}^{T} \sum_{h=1}^{H_{DR}}
        DSM_{h, t}^{do, shift}
        \leq (invest + E_{exist})
        \cdot s_{flex, do} \cdot \overline{E}_{t}^{do}
        \cdot t_{shift}
        \cdot n^{yearLimitShift} \\
        & \quad \quad \textrm{(optional constraint)} \\
        & \\
        &
        (17) \quad \displaystyle\sum_{t=0}^{T} \sum_{h=1}^{H_{DR}}
        DSM_{h, t}^{up}
        \leq (invest + E_{exist})
        \cdot s_{flex, up} \cdot \overline{E}_{t}^{up}
        \cdot t_{shift}
        \cdot n^{yearLimitShift} \\
        & \quad \quad \textrm{(optional constraint)} \\
        &
        (18) \quad \displaystyle\sum_{h=1}^{H_{DR}} DSM_{h, t}^{do, shift}
        \leq (invest + E_{exist})
        \cdot s_{flex, do} \cdot \overline{E}_{t}^{do}
        \cdot t_{shift} -
        \displaystyle\sum_{t'=1}^{t_{dayLimit}} \sum_{h=1}^{H_{DR}}
        DSM_{h, t - t'}^{do, shift} \\
        & \quad \quad \quad \quad \forall t \in [t-t_{dayLimit}..T] \\
        & \quad \quad \textrm{(optional constraint)} \\
        & \\
        &
        (19) \quad \displaystyle\sum_{h=1}^{H_{DR}} DSM_{h, t}^{up}
        \leq (invest + E_{exist})
        \cdot s_{flex, up} \cdot \overline{E}_{t}^{up}
        \cdot t_{shift} -
        \displaystyle\sum_{t'=1}^{t_{dayLimit}} \sum_{h=1}^{H_{DR}}
        DSM_{h, t - t'}^{up} \\
        & \quad \quad \quad \quad \forall t \in [t-t_{dayLimit}..T] \\
        & \quad \quad \textrm{(optional constraint)} \\
        & \\
        &
        (20) \quad \displaystyle\sum_{h=1}^{H_{DR}} (DSM_{h, t}^{up}
        + DSM_{h, t}^{balanceDo}
        + DSM_{h, t}^{do, shift} + DSM_{h, t}^{balanceUp})
        + DSM_{t}^{shed} \\
        & \quad \quad \leq \max \{E_{t}^{up} \cdot s_{flex, up},
        E_{t}^{do} \cdot s_{flex, do} \} \cdot (invest + E_{exist}) \\
        & \quad \quad \quad \quad \forall t \in \mathbb{T} \\
        & \quad \quad \textrm{(optional constraint)} \\


    Note
    ----

    For the sake of readability, the handling of indices is not
    displayed here. E.g. evaluating a variable for `t-L` may lead to a negative
    and therefore infeasible index.
    This is addressed by limiting the sums to non-negative indices within the
    model index bounds. Please refer to the constraints implementation
    themselves.


    **The following parts of the objective function are created:**

    * Investment annuity:

    .. math::
        &
        invest \cdot costs_{invest} \\

    * Variable costs:

    .. math::
        &
        (\sum_{h=1}^{H_{DR}} (DSM_{h, t}^{up} + DSM_{h, t}^{balanceDo})
        \cdot cost_{t}^{dsm, up} \\
        & + \sum_{h=1}^{H_{DR}} (DSM_{h, t}^{do, shift}
        + DSM_{h, t}^{balanceUp})
        \cdot cost_{t}^{dsm, do, shift} \\
        & + DSM_{t}^{do, shed} \cdot cost_{t}^{dsm, do, shed})
        \cdot \omega_{t} \\
        & \quad \quad \quad \quad \forall t \in \mathbb{T} \\

    **Table: Symbols and attribute names of variables and parameters**

    * Please refer to
      :class:`oemof.solph.components.experimental._sink_dsm.SinkDSMDLRBlock`.
    * The following variables and parameters are exclusively used for
      investment modeling:

        .. table:: Variables (V) and Parameters (P)
            :widths: 1, 1, 1, 1

            ================================= ======================== ==== =======================================
            symbol                            attribute                type explanation
            ================================= ======================== ==== =======================================
            :math:`invest`                    `invest`                 V    | DSM capacity invested in
                                                                            | Equals to the additionally installed capacity.
                                                                            | The capacity share eligible for a shift is determined by flex share(s).
            :math:`invest_{min}`              `investment.minimum`     P    minimum investment
            :math:`invest_{max}`              `investment.maximum`     P    maximum investment
            :math:`E_{exist}`                 `investment.existing`    P    existing DSM capacity
            :math:`s_{flex, up}`              `flex_share_up`          P    share of invested capacity that may be shift upwards at maximum
            :math:`s_{flex, do}`              `flex_share_do`          P    share of invested capacity that may be shift downwards at maximum
            :math:`costs_{invest}`            `investment.ep_costs`    P    specific investment annuity
            ================================= ======================== ==== =======================================

    """  # noqa: E501
    CONSTRAINT_GROUP = True

    def __init__(self, *args, **kwargs):
        super().__init__(*args, **kwargs)

    def _create(self, group=None):

        if group is None:
            return None

        m = self.parent_block()

        # for all DSM components get inflow from a bus
        for n in group:
            n.inflow = list(n.inputs)[0]

        #  ************* SETS *********************************

        self.INVESTDR = Set(initialize=[n for n in group])

        # Depict different delay_times per unit via a mapping
        map_INVESTDR_H = {
            k: v
            for k, v in zip([n for n in group], [n.delay_time for n in group])
        }

        unique_H = list(
            set(itertools.chain.from_iterable(map_INVESTDR_H.values()))
        )
        self.H = Set(initialize=unique_H)

        self.INVESTDR_H = Set(
            within=self.INVESTDR * self.H,
            initialize=[
                (dr, h) for dr in map_INVESTDR_H for h in map_INVESTDR_H[dr]
            ],
        )

        #  ************* VARIABLES *****************************

        # Define bounds for investments in demand response
        def _dr_investvar_bound_rule(block, g):
            """Rule definition to bound the
            invested demand response capacity `invest`.
            """
            return g.investment.minimum, g.investment.maximum

        # Investment in DR capacity
        self.invest = Var(
            self.INVESTDR,
            within=NonNegativeReals,
            bounds=_dr_investvar_bound_rule,
        )

        # Variable load shift down (capacity)
        self.dsm_do_shift = Var(
            self.INVESTDR_H, m.TIMESTEPS, initialize=0, within=NonNegativeReals
        )

        # Variable for load shedding (capacity)
        self.dsm_do_shed = Var(
            self.INVESTDR, m.TIMESTEPS, initialize=0, within=NonNegativeReals
        )

        # Variable load shift up (capacity)
        self.dsm_up = Var(
            self.INVESTDR_H, m.TIMESTEPS, initialize=0, within=NonNegativeReals
        )

        # Variable balance load shift down through upwards shift (capacity)
        self.balance_dsm_do = Var(
            self.INVESTDR_H, m.TIMESTEPS, initialize=0, within=NonNegativeReals
        )

        # Variable balance load shift up through downwards shift (capacity)
        self.balance_dsm_up = Var(
            self.INVESTDR_H, m.TIMESTEPS, initialize=0, within=NonNegativeReals
        )

        # Variable fictious DR storage level for downwards load shifts (energy)
        self.dsm_do_level = Var(
            self.INVESTDR, m.TIMESTEPS, initialize=0, within=NonNegativeReals
        )

        # Variable fictious DR storage level for upwards load shifts (energy)
        self.dsm_up_level = Var(
            self.INVESTDR, m.TIMESTEPS, initialize=0, within=NonNegativeReals
        )

        #  ************* CONSTRAINTS *****************************

        def _shift_shed_vars_rule(block):
            """Force shifting resp. shedding variables to zero dependent
            on how boolean parameters for shift resp. shed eligibility
            are set.
            """
            for t in m.TIMESTEPS:
                for g in group:
                    for h in g.delay_time:

                        if not g.shift_eligibility:
                            lhs = self.dsm_up[g, h, t]
                            rhs = 0

                            block.shift_shed_vars.add((g, h, t), (lhs == rhs))

                        if not g.shed_eligibility:
                            lhs = self.dsm_do_shed[g, t]
                            rhs = 0

                            block.shift_shed_vars.add((g, h, t), (lhs == rhs))

        self.shift_shed_vars = Constraint(
            group, self.H, m.TIMESTEPS, noruleinit=True
        )
        self.shift_shed_vars_build = BuildAction(rule=_shift_shed_vars_rule)

        # Relation between inflow and effective Sink consumption
        def _input_output_relation_rule(block):
            """Relation between input data and pyomo variables.
            The actual demand after DR.
            BusBlock outflow == Demand +- DR (i.e. effective Sink consumption)
            """
            for t in m.TIMESTEPS:

                for g in group:
                    # outflow from bus
                    lhs = m.flow[g.inflow, g, t]

                    # Demand +- DR
                    rhs = (
                        g.demand[t] * (self.invest[g] + g.investment.existing)
                        + sum(
                            self.dsm_up[g, h, t]
                            + self.balance_dsm_do[g, h, t]
                            - self.dsm_do_shift[g, h, t]
                            - self.balance_dsm_up[g, h, t]
                            for h in g.delay_time
                        )
                        - self.dsm_do_shed[g, t]
                    )

                    # add constraint
                    block.input_output_relation.add((g, t), (lhs == rhs))

        self.input_output_relation = Constraint(
            group, m.TIMESTEPS, noruleinit=True
        )
        self.input_output_relation_build = BuildAction(
            rule=_input_output_relation_rule
        )

        # Equation 4.8
        def capacity_balance_red_rule(block):
            """Load reduction must be balanced by load increase
            within delay_time
            """
            for t in m.TIMESTEPS:
                for g in group:
                    for h in g.delay_time:

                        if g.shift_eligibility:

                            # main use case
                            if t >= h:
                                # balance load reduction
                                lhs = self.balance_dsm_do[g, h, t]

                                # load reduction (efficiency considered)
                                rhs = (
                                    self.dsm_do_shift[g, h, t - h]
                                    / g.efficiency
                                )

                                # add constraint
                                block.capacity_balance_red.add(
                                    (g, h, t), (lhs == rhs)
                                )

                            # no balancing for the first timestep
                            elif t == m.TIMESTEPS[1]:
                                lhs = self.balance_dsm_do[g, h, t]
                                rhs = 0

                                block.capacity_balance_red.add(
                                    (g, h, t), (lhs == rhs)
                                )

                            else:
                                pass  # return(Constraint.Skip)

                        # if only shedding is possible, balancing variable is 0
                        else:
                            lhs = self.balance_dsm_do[g, h, t]
                            rhs = 0

                            block.capacity_balance_red.add(
                                (g, h, t), (lhs == rhs)
                            )

        self.capacity_balance_red = Constraint(
            group, self.H, m.TIMESTEPS, noruleinit=True
        )
        self.capacity_balance_red_build = BuildAction(
            rule=capacity_balance_red_rule
        )

        # Equation 4.9
        def capacity_balance_inc_rule(block):
            """Load increased must be balanced by load reduction
            within delay_time
            """
            for t in m.TIMESTEPS:
                for g in group:
                    for h in g.delay_time:

                        if g.shift_eligibility:

                            # main use case
                            if t >= h:
                                # balance load increase
                                lhs = self.balance_dsm_up[g, h, t]

                                # load increase (efficiency considered)
                                rhs = self.dsm_up[g, h, t - h] * g.efficiency

                                # add constraint
                                block.capacity_balance_inc.add(
                                    (g, h, t), (lhs == rhs)
                                )

                            # no balancing for the first timestep
                            elif t == m.TIMESTEPS[1]:
                                lhs = self.balance_dsm_up[g, h, t]
                                rhs = 0

                                block.capacity_balance_inc.add(
                                    (g, h, t), (lhs == rhs)
                                )

                            else:
                                pass  # return(Constraint.Skip)

                        # if only shedding is possible, balancing variable is 0
                        else:
                            lhs = self.balance_dsm_up[g, h, t]
                            rhs = 0

                            block.capacity_balance_inc.add(
                                (g, h, t), (lhs == rhs)
                            )

        self.capacity_balance_inc = Constraint(
            group, self.H, m.TIMESTEPS, noruleinit=True
        )
        self.capacity_balance_inc_build = BuildAction(
            rule=capacity_balance_inc_rule
        )

        # Own addition: prevent shifts which cannot be compensated
        def no_comp_red_rule(block):
            """Prevent downwards shifts that cannot be balanced anymore
            within the optimization timeframe
            """
            for t in m.TIMESTEPS:
                for g in group:

                    if g.fixes:
                        for h in g.delay_time:

                            if t > m.TIMESTEPS[-1] - h:
                                # no load reduction anymore (dsm_do_shift = 0)
                                lhs = self.dsm_do_shift[g, h, t]
                                rhs = 0
                                block.no_comp_red.add((g, h, t), (lhs == rhs))

                    else:
                        pass  # return(Constraint.Skip)

        self.no_comp_red = Constraint(
            group, self.H, m.TIMESTEPS, noruleinit=True
        )
        self.no_comp_red_build = BuildAction(rule=no_comp_red_rule)

        # Own addition: prevent shifts which cannot be compensated
        def no_comp_inc_rule(block):
            """Prevent upwards shifts that cannot be balanced anymore
            within the optimization timeframe
            """
            for t in m.TIMESTEPS:
                for g in group:

                    if g.fixes:
                        for h in g.delay_time:

                            if t > m.TIMESTEPS[-1] - h:
                                # no load increase anymore (dsm_up = 0)
                                lhs = self.dsm_up[g, h, t]
                                rhs = 0
                                block.no_comp_inc.add((g, h, t), (lhs == rhs))

                    else:
                        pass  # return(Constraint.Skip)

        self.no_comp_inc = Constraint(
            group, self.H, m.TIMESTEPS, noruleinit=True
        )
        self.no_comp_inc_build = BuildAction(rule=no_comp_inc_rule)

        # Equation 4.11
        def availability_red_rule(block):
            """Load reduction must be smaller than or equal to the
            (time-dependent) capacity limit
            """
            for t in m.TIMESTEPS:
                for g in group:
                    # load reduction
                    lhs = (
                        sum(
                            self.dsm_do_shift[g, h, t]
                            + self.balance_dsm_up[g, h, t]
                            for h in g.delay_time
                        )
                        + self.dsm_do_shed[g, t]
                    )

                    # upper bound
                    rhs = (
                        g.capacity_down[t]
                        * (self.invest[g] + g.investment.existing)
                        * g.flex_share_down
                    )

                    # add constraint
                    block.availability_red.add((g, t), (lhs <= rhs))

        self.availability_red = Constraint(group, m.TIMESTEPS, noruleinit=True)
        self.availability_red_build = BuildAction(rule=availability_red_rule)

        # Equation 4.12
        def availability_inc_rule(block):
            """Load increase must be smaller than or equal to the
            (time-dependent) capacity limit
            """
            for t in m.TIMESTEPS:
                for g in group:
                    # load increase
                    lhs = sum(
                        self.dsm_up[g, h, t] + self.balance_dsm_do[g, h, t]
                        for h in g.delay_time
                    )

                    # upper bound
                    rhs = (
                        g.capacity_up[t]
                        * (self.invest[g] + g.investment.existing)
                        * g.flex_share_up
                    )

                    # add constraint
                    block.availability_inc.add((g, t), (lhs <= rhs))

        self.availability_inc = Constraint(group, m.TIMESTEPS, noruleinit=True)
        self.availability_inc_build = BuildAction(rule=availability_inc_rule)

        # Equation 4.13
        def dr_storage_red_rule(block):
            """Fictious demand response storage level for load reductions
            transition equation
            """
            for t in m.TIMESTEPS:
                for g in group:

                    # avoid timesteps prior to t = 0
                    if t > 0:
                        # reduction minus balancing of reductions
                        lhs = m.timeincrement[t] * sum(
                            (
                                self.dsm_do_shift[g, h, t]
                                - self.balance_dsm_do[g, h, t] * g.efficiency
                            )
                            for h in g.delay_time
                        )

                        # load reduction storage level transition
                        rhs = (
                            self.dsm_do_level[g, t]
                            - self.dsm_do_level[g, t - 1]
                        )

                        # add constraint
                        block.dr_storage_red.add((g, t), (lhs == rhs))

                    else:
                        # pass  # return(Constraint.Skip)
                        lhs = self.dsm_do_level[g, t]
                        rhs = m.timeincrement[t] * sum(
                            self.dsm_do_shift[g, h, t] for h in g.delay_time
                        )
                        block.dr_storage_red.add((g, t), (lhs == rhs))

        self.dr_storage_red = Constraint(group, m.TIMESTEPS, noruleinit=True)
        self.dr_storage_red_build = BuildAction(rule=dr_storage_red_rule)

        # Equation 4.14
        def dr_storage_inc_rule(block):
            """Fictious demand response storage level for load increase
            transition equation
            """
            for t in m.TIMESTEPS:
                for g in group:

                    # avoid timesteps prior to t = 0
                    if t > 0:
                        # increases minus balancing of reductions
                        lhs = m.timeincrement[t] * sum(
                            (
                                self.dsm_up[g, h, t] * g.efficiency
                                - self.balance_dsm_up[g, h, t]
                            )
                            for h in g.delay_time
                        )

                        # load increase storage level transition
                        rhs = (
                            self.dsm_up_level[g, t]
                            - self.dsm_up_level[g, t - 1]
                        )

                        # add constraint
                        block.dr_storage_inc.add((g, t), (lhs == rhs))

                    else:
                        # pass  # return(Constraint.Skip)
                        lhs = self.dsm_up_level[g, t]
                        rhs = m.timeincrement[t] * sum(
                            self.dsm_up[g, h, t] for h in g.delay_time
                        )
                        block.dr_storage_inc.add((g, t), (lhs == rhs))

        self.dr_storage_inc = Constraint(group, m.TIMESTEPS, noruleinit=True)
        self.dr_storage_inc_build = BuildAction(rule=dr_storage_inc_rule)

        # Equation 4.15
        def dr_storage_limit_red_rule(block):
            """
            Fictious demand response storage level for load reduction limit
            """
            for t in m.TIMESTEPS:
                for g in group:

                    if g.shift_eligibility:
                        # fictious demand response load reduction storage level
                        lhs = self.dsm_do_level[g, t]

                        # maximum (time-dependent) available shifting capacity
                        rhs = (
                            g.capacity_down_mean
                            * (self.invest[g] + g.investment.existing)
                            * g.flex_share_down
                            * g.shift_time
                        )

                        # add constraint
                        block.dr_storage_limit_red.add((g, t), (lhs <= rhs))

                    else:
                        lhs = self.dsm_do_level[g, t]
                        # Force storage level and thus dsm_do_shift to 0
                        rhs = 0

                        # add constraint
                        block.dr_storage_limit_red.add((g, t), (lhs <= rhs))

        self.dr_storage_limit_red = Constraint(
            group, m.TIMESTEPS, noruleinit=True
        )
        self.dr_storage_level_red_build = BuildAction(
            rule=dr_storage_limit_red_rule
        )

        # Equation 4.16
        def dr_storage_limit_inc_rule(block):
            """
            Fictious demand response storage level for load increase limit
            """
            for t in m.TIMESTEPS:
                for g in group:
                    # fictious demand response load reduction storage level
                    lhs = self.dsm_up_level[g, t]

                    # maximum (time-dependent) available shifting capacity
                    rhs = (
                        g.capacity_up_mean
                        * (self.invest[g] + g.investment.existing)
                        * g.flex_share_up
                        * g.shift_time
                    )

                    # add constraint
                    block.dr_storage_limit_inc.add((g, t), (lhs <= rhs))

        self.dr_storage_limit_inc = Constraint(
            group, m.TIMESTEPS, noruleinit=True
        )
        self.dr_storage_level_inc_build = BuildAction(
            rule=dr_storage_limit_inc_rule
        )

        # Equation 4.17' -> load shedding
        def dr_yearly_limit_shed_rule(block):
            """Introduce overall annual (energy) limit for load shedding
            resp. overall limit for optimization timeframe considered
            A year limit in contrast to Gils (2015) is defined a mandatory
            parameter here in order to achieve an approach comparable
            to the others.
            """
            for g in group:
                if g.shed_eligibility:
                    # sum of all load reductions
                    lhs = sum(self.dsm_do_shed[g, t] for t in m.TIMESTEPS)

                    # year limit
                    rhs = (
                        g.capacity_down_mean
                        * (self.invest[g] + g.investment.existing)
                        * g.flex_share_down
                        * g.shed_time
                        * g.n_yearLimit_shed
                    )

                    # add constraint
                    block.dr_yearly_limit_shed.add(g, (lhs <= rhs))

        self.dr_yearly_limit_shed = Constraint(group, noruleinit=True)
        self.dr_yearly_limit_shed_build = BuildAction(
            rule=dr_yearly_limit_shed_rule
        )

        # ************* Optional Constraints *****************************

        # Equation 4.17
        def dr_yearly_limit_red_rule(block):
            """Introduce overall annual (energy) limit for load reductions
            resp. overall limit for optimization timeframe considered
            """
            for g in group:

                if g.ActivateYearLimit:
                    # sum of all load reductions
                    lhs = sum(
                        sum(self.dsm_do_shift[g, h, t] for h in g.delay_time)
                        for t in m.TIMESTEPS
                    )

                    # year limit
                    rhs = (
                        g.capacity_down_mean
                        * (self.invest[g] + g.investment.existing)
                        * g.flex_share_down
                        * g.shift_time
                        * g.n_yearLimit_shift
                    )

                    # add constraint
                    block.dr_yearly_limit_red.add(g, (lhs <= rhs))

                else:
                    pass  # return(Constraint.Skip)

        self.dr_yearly_limit_red = Constraint(group, noruleinit=True)
        self.dr_yearly_limit_red_build = BuildAction(
            rule=dr_yearly_limit_red_rule
        )

        # Equation 4.18
        def dr_yearly_limit_inc_rule(block):
            """Introduce overall annual (energy) limit for load increases
            resp. overall limit for optimization timeframe considered
            """
            for g in group:

                if g.ActivateYearLimit:
                    # sum of all load increases
                    lhs = sum(
                        sum(self.dsm_up[g, h, t] for h in g.delay_time)
                        for t in m.TIMESTEPS
                    )

                    # year limit
                    rhs = (
                        g.capacity_up_mean
                        * (self.invest[g] + g.investment.existing)
                        * g.flex_share_up
                        * g.shift_time
                        * g.n_yearLimit_shift
                    )

                    # add constraint
                    block.dr_yearly_limit_inc.add(g, (lhs <= rhs))

                else:
                    pass  # return(Constraint.Skip)

        self.dr_yearly_limit_inc = Constraint(group, noruleinit=True)
        self.dr_yearly_limit_inc_build = BuildAction(
            rule=dr_yearly_limit_inc_rule
        )

        # Equation 4.19
        def dr_daily_limit_red_rule(block):
            """Introduce rolling (energy) limit for load reductions
            This effectively limits DR utilization dependent on
            activations within previous hours.
            """
            for t in m.TIMESTEPS:
                for g in group:

                    if g.ActivateDayLimit:

                        # main use case
                        if t >= g.t_dayLimit:

                            # load reduction
                            lhs = sum(
                                self.dsm_do_shift[g, h, t]
                                for h in g.delay_time
                            )

                            # daily limit
                            rhs = g.capacity_down_mean * (
                                self.invest[g] + g.investment.existing
                            ) * g.flex_share_down * g.shift_time - sum(
                                sum(
                                    self.dsm_do_shift[g, h, t - t_dash]
                                    for h in g.delay_time
                                )
                                for t_dash in range(1, int(g.t_dayLimit) + 1)
                            )

                            # add constraint
                            block.dr_daily_limit_red.add((g, t), (lhs <= rhs))

                        else:
                            pass  # return(Constraint.Skip)

                    else:
                        pass  # return(Constraint.Skip)

        self.dr_daily_limit_red = Constraint(
            group, m.TIMESTEPS, noruleinit=True
        )
        self.dr_daily_limit_red_build = BuildAction(
            rule=dr_daily_limit_red_rule
        )

        # Equation 4.20
        def dr_daily_limit_inc_rule(block):
            """Introduce rolling (energy) limit for load increases
            This effectively limits DR utilization dependent on
            activations within previous hours.
            """
            for t in m.TIMESTEPS:
                for g in group:

                    if g.ActivateDayLimit:

                        # main use case
                        if t >= g.t_dayLimit:

                            # load increase
                            lhs = sum(
                                self.dsm_up[g, h, t] for h in g.delay_time
                            )

                            # daily limit
                            rhs = g.capacity_up_mean * (
                                self.invest[g] + g.investment.existing
                            ) * g.flex_share_up * g.shift_time - sum(
                                sum(
                                    self.dsm_up[g, h, t - t_dash]
                                    for h in g.delay_time
                                )
                                for t_dash in range(1, int(g.t_dayLimit) + 1)
                            )

                            # add constraint
                            block.dr_daily_limit_inc.add((g, t), (lhs <= rhs))

                        else:
                            pass  # return(Constraint.Skip)

                    else:
                        pass  # return(Constraint.Skip)

        self.dr_daily_limit_inc = Constraint(
            group, m.TIMESTEPS, noruleinit=True
        )
        self.dr_daily_limit_inc_build = BuildAction(
            rule=dr_daily_limit_inc_rule
        )

        # Addition: avoid simultaneous activations
        def dr_logical_constraint_rule(block):
            """Similar to equation 10 from Zerrahn and Schill (2015):
            The sum of upwards and downwards shifts may not be greater
            than the (bigger) capacity limit.
            """
            for t in m.TIMESTEPS:
                for g in group:

                    if g.addition:

                        # sum of load increases and reductions
                        lhs = (
                            sum(
                                self.dsm_up[g, h, t]
                                + self.balance_dsm_do[g, h, t]
                                + self.dsm_do_shift[g, h, t]
                                + self.balance_dsm_up[g, h, t]
                                for h in g.delay_time
                            )
                            + self.dsm_do_shed[g, t]
                        )

                        # maximum capacity eligibly for load shifting
                        rhs = max(
                            g.capacity_down[t] * g.flex_share_down,
                            g.capacity_up[t] * g.flex_share_up,
                        ) * (self.invest[g] + g.investment.existing)

                        # add constraint
                        block.dr_logical_constraint.add((g, t), (lhs <= rhs))

                    else:
                        pass  # return(Constraint.Skip)

        self.dr_logical_constraint = Constraint(
            group, m.TIMESTEPS, noruleinit=True
        )
        self.dr_logical_constraint_build = BuildAction(
            rule=dr_logical_constraint_rule
        )

    def _objective_expression(self):
        r"""Objective expression with variable and investment costs for DSM;
        Equation 4.23 from Gils (2015)
        """
        m = self.parent_block()

        investment_costs = 0
        variable_costs = 0

        for g in self.INVESTDR:
            if g.investment.ep_costs is not None:
                investment_costs += self.invest[g] * g.investment.ep_costs
            else:
                raise ValueError("Missing value for investment costs!")
            for t in m.TIMESTEPS:
                variable_costs += (
                    sum(
                        self.dsm_up[g, h, t] + self.balance_dsm_do[g, h, t]
                        for h in g.delay_time
                    )
                    * g.cost_dsm_up[t]
                    * m.objective_weighting[t]
                )
                variable_costs += (
                    sum(
                        self.dsm_do_shift[g, h, t]
                        + self.balance_dsm_up[g, h, t]
                        for h in g.delay_time
                    )
                    * g.cost_dsm_down_shift[t]
                    + self.dsm_do_shed[g, t] * g.cost_dsm_down_shed[t]
                ) * m.objective_weighting[t]

        self.cost = Expression(expr=investment_costs + variable_costs)

        return self.cost<|MERGE_RESOLUTION|>--- conflicted
+++ resolved
@@ -730,14 +730,9 @@
         return self.cost
 
 
-<<<<<<< HEAD
 class SinkDSMOemofInvestmentBlock(SimpleBlock):
     r"""Constraints for SinkDSM with "oemof" approach and `investment`
     defined
-=======
-class SinkDSMOemofInvestmentBlock(ScalarBlock):
-    r"""Constraints for SinkDSM with "oemof" approach and :attr:`investment`
->>>>>>> e780c3fc
 
     **The following constraints are created for approach = "oemof"
     with an investment object defined:**
@@ -1691,14 +1686,8 @@
         return self.cost
 
 
-<<<<<<< HEAD
 class SinkDSMDIWInvestmentBlock(SimpleBlock):
-    CONSTRAINT_GROUP = True
     r"""Constraints for SinkDSM with "DIW" approach and `investment` defined
-=======
-class SinkDSMDIWInvestmentBlock(ScalarBlock):
-    r"""Constraints for SinkDSM with "DIW" approach and :attr:`investment`
->>>>>>> e780c3fc
 
     **The following constraints are created for approach = "DIW" with an
     investment object defined:**
@@ -1818,7 +1807,8 @@
         ================================= ======================== ==== =======================================
 
     """  # noqa: E501
-
+    CONSTRAINT_GROUP = True
+    
     def __init__(self, *args, **kwargs):
         super().__init__(*args, **kwargs)
 
