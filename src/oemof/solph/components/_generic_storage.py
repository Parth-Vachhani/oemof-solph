--- conflicted
+++ resolved
@@ -12,12 +12,9 @@
 SPDX-FileCopyrightText: Stephan Günther
 SPDX-FileCopyrightText: FabianTU
 SPDX-FileCopyrightText: Johannes Röder
-<<<<<<< HEAD
+SPDX-FileCopyrightText: Ekaterina Zolotarevskaia
 SPDX-FileCopyrightText: Johannes Kochems
 SPDX-FileCopyrightText: Johannes Giehl
-=======
-SPDX-FileCopyrightText: Ekaterina Zolotarevskaia
->>>>>>> 29ca1d01
 
 SPDX-License-Identifier: MIT
 
@@ -177,6 +174,9 @@
         fixed_losses_absolute=0,
         inflow_conversion_factor=1,
         outflow_conversion_factor=1,
+        fixed_costs=0,
+        lifetime_inflow=None,
+        lifetime_outflow=None,
         custom_attributes=None,
     ):
         if inputs is None:
@@ -205,27 +205,14 @@
         )
         self.max_storage_level = solph_sequence(max_storage_level)
         self.min_storage_level = solph_sequence(min_storage_level)
-<<<<<<< HEAD
-        self.fixed_costs = solph_sequence(kwargs.get("fixed_costs", 0))
-        self.investment = kwargs.get("investment")
-        self.invest_relation_input_output = kwargs.get(
-            "invest_relation_input_output"
-        )
-        self.invest_relation_input_capacity = kwargs.get(
-            "invest_relation_input_capacity"
-        )
-        self.invest_relation_output_capacity = kwargs.get(
-            "invest_relation_output_capacity"
-        )
-=======
+        self.fixed_costs = solph_sequence(fixed_costs)
         self.investment = investment
         self.invest_relation_input_output = invest_relation_input_output
         self.invest_relation_input_capacity = invest_relation_input_capacity
         self.invest_relation_output_capacity = invest_relation_output_capacity
->>>>>>> 29ca1d01
         self._invest_group = isinstance(self.investment, Investment)
-        self.lifetime_inflow = kwargs.get("lifetime_inflow", None)
-        self.lifetime_outflow = kwargs.get("lifetime_outflow", None)
+        self.lifetime_inflow = lifetime_inflow
+        self.lifetime_outflow = lifetime_outflow
 
         # Check number of flows.
         self._check_number_of_flows()
@@ -423,7 +410,6 @@
 
     whereby:
     :math:`DF=(1+dr)` is the discount factor with discount rate :math:`dr`
-
 
     """  # noqa: E501
 
@@ -1389,15 +1375,7 @@
             rule=_storage_balance_rule,
         )
 
-<<<<<<< HEAD
         if not m.es.multi_period:
-=======
-        def _balanced_storage_rule(block, n):
-            return (
-                block.storage_content[n, m.TIMESTEPS.at(-1)]
-                == block.init_content[n]
-            )
->>>>>>> 29ca1d01
 
             def _balanced_storage_rule(block, n):
                 return (
