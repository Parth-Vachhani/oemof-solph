--- conflicted
+++ resolved
@@ -3,18 +3,8 @@
 Additional constraints to be used in an oemof energy model.
 """
 
-<<<<<<< HEAD
-from .equate_flows import equate_flows  # noqa: F401
-from .equate_flows import equate_flows_by_keyword  # noqa: F401
-from .equate_variables import equate_variables  # noqa: F401
-from .flow_count_limit import limit_active_flow_count  # noqa: F401
-from .flow_count_limit import limit_active_flow_count_by_keyword  # noqa: F401
-from .integral_limit import emission_limit  # noqa: F401
-from .integral_limit import generic_integral_limit  # noqa: F401
-from .investment_limit import additional_investment_flow_limit  # noqa: F401
-from .investment_limit import investment_limit  # noqa: F401
-from .shared_limit import shared_limit  # noqa: F401
-=======
+from .equate_flows import equate_flows
+from .equate_flows import equate_flows_by_keyword
 from .equate_variables import equate_variables
 from .flow_count_limit import limit_active_flow_count
 from .flow_count_limit import limit_active_flow_count_by_keyword
@@ -25,6 +15,8 @@
 from .shared_limit import shared_limit
 
 __all__ = [
+    "equate_flows",
+    "equate_flows_by_keyword",
     "equate_variables",
     "limit_active_flow_count",
     "limit_active_flow_count_by_keyword",
@@ -33,5 +25,4 @@
     "additional_investment_flow_limit",
     "investment_limit",
     "shared_limit",
-]
->>>>>>> 0868eeaf
+]