--- conflicted
+++ resolved
@@ -231,8 +231,8 @@
     results: dict
         A result dictionary from a solved oemof.solph.Model object
     node_type: oemof.solph class
-<<<<<<< HEAD
-        Specifies the type for which node weights should be collected
+        Specifies the type for which node weights should be collected,
+        e.g. solph.components.GenericStorage
 
     Example
     --------
@@ -246,10 +246,6 @@
             m.results(),
            node_type=solph.components.GenericStorage
         )
-=======
-        Specifies the type for which node weights should be collected,
-        e.g. solph.components.GenericStorage
->>>>>>> 5a4df3cb
     """
 
     group = {
@@ -281,7 +277,6 @@
         Specifies the type of the node for that inputs are selected,
         e.g. solph.components.Sink
     droplevel: list
-<<<<<<< HEAD
 
     Examples
     -----
@@ -296,8 +291,6 @@
             m.results(),
             node_type=solph.components.Sink
         )
-=======
->>>>>>> 5a4df3cb
     """
     if droplevel is None:
         droplevel = []
@@ -328,10 +321,9 @@
         Specifies the type of the node for that outputs are selected,
         e.g. solph.components.Transformer
     droplevel: list
-<<<<<<< HEAD
-
-    Notes
-    -----
+
+    Examples
+    --------
     ::
 
         import oemof.solph as solph
@@ -343,8 +335,6 @@
             m.results(),
             node_type=solph.components.Transformer
         )
-=======
->>>>>>> 5a4df3cb
     """
     if droplevel is None:
         droplevel = []
@@ -378,7 +368,6 @@
     Returns
     -------
     pandas.DataFrame object with multiindex colums. Names of levels of columns
-<<<<<<< HEAD
         are: from, to, net_flow.
 
     Examples
@@ -394,9 +383,6 @@
             m.results(),
             node_type=solph.components.GenericStorage
         )
-=======
-    are: from, to, net_flow.
->>>>>>> 5a4df3cb
     """
 
     group = {
